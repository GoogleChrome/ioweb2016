--- conflicted
+++ resolved
@@ -136,12 +136,6 @@
             <paper-button id="open_survey" on-click="_openSurvey" raised>Rate Session</paper-button>
           </div>
 
-<<<<<<< HEAD
-          <paper-button id="open_survey" on-click="_openSurvey" raised>Rate Session</paper-button>
-        </div>
-
-=======
->>>>>>> 5c360c5a
           <div class="session__info__section session__speakers"
                hidden$="{{!selectedSession.speakers.length}}">
             <span class="session__info__section--header">Speakers</span>
@@ -161,7 +155,6 @@
                         'company')}}
                       </div>
                     </div>
-<<<<<<< HEAD
                   </div>
                   <div class="speaker__info">
                     <div class="speaker__desc">{{_propOfArrayItem(app.scheduleData.speakers, speakerId, 'bio')}}
@@ -179,25 +172,6 @@
                       </a>
                     </div>
                   </div>
-=======
-                  </div>
-                  <div class="speaker__info">
-                    <div class="speaker__desc">{{_propOfArrayItem(app.scheduleData.speakers, speakerId, 'bio')}}
-                    </div>
-                    <div class="session__social" layout horizontal center>
-                      <a href$="{{_propOfArrayItem(app.scheduleData.speakers, speakerId, 'plusoneUrl')}}"
-                         target="_blank" class="share-icon"
-                         hidden$="{{!_propOfArrayItem(app.scheduleData.speakers, speakerId, 'plusoneUrl')}}">
-                        <iron-icon icon="io:post-gplus"></iron-icon>
-                      </a>
-                      <a href$="{{_propOfArrayItem(app.scheduleData.speakers, speakerId, 'twitterUrl')}}"
-                         target="_blank" class="share-icon"
-                         hidden$="{{!_propOfArrayItem(app.scheduleData.speakers, speakerId, 'twitterUrl')}}">
-                        <iron-icon icon="io:post-twitter" class="twitter-icon"></iron-icon>
-                      </a>
-                    </div>
-                  </div>
->>>>>>> 5c360c5a
                 </div>
               </template>
 
