--- conflicted
+++ resolved
@@ -33,11 +33,7 @@
 <template>
 <style include="shared-app-styles"></style>
 
-<<<<<<< HEAD
-<div class="masthead-container" layout vertical end-justified>
-=======
 <div id="mastheadContainer" class="masthead-container" layout vertical end-justified>
->>>>>>> baa41bcd
   <div class="masthead-meta">
     <h1 class="focus-target" tabindex="-1">Schedule</h1>
   </div>
@@ -145,164 +141,6 @@
 
 
 <div class="card__container">
-<<<<<<< HEAD
-
-  <div class="card">
-
-    <div class="subpage__container">
-
-      <div class="subpage__nav bg-cyan-400" layout horizontal justified>
-        <paper-tabs id="subpage-tabs" class="white"
-                    attr-for-selected="label"
-                    selected="[[selectedSubpage]]"
-                    on-iron-activate="onSubNavSelect">
-          <paper-tab label="agenda" role="">
-            <a href="#agenda" data-track-link="schedule-agenda" data-ajax-link
-                              layout horizontal center-center>Agenda</a>
-          </paper-tab>
-          <paper-tab label="day1" role="">
-            <a href="#day1" data-track-link="schedule-day1" data-ajax-link
-                            layout horizontal center-center>May 18</a>
-          </paper-tab>
-          <paper-tab label="day2" role="">
-            <a href="#day2" data-track-link="schedule-day2" data-ajax-link
-                            layout horizontal center-center>May 19</a>
-          </paper-tab>
-          <paper-tab label="day3" role="">
-            <a href="#day3" data-track-link="schedule-day3" data-ajax-link
-                            layout horizontal center-center>May 20</a>
-          </paper-tab>
-          <paper-tab label="myschedule" role="">
-            <a href="#myschedule" data-track-link="schedule-mysched" data-ajax-link
-                                  layout horizontal center-center>My Schedule</a>
-          </paper-tab>
-        </paper-tabs>
-
-        <div class="meta-filter" layout horizontal center
-             disabled$="[[_isSelectedSubpage(selectedSubpage, 'myschedule')]]">
-          Filter <paper-icon-button icon="io:filter-list" aria-label="Filter list"
-                                    on-tap="openFilters"></paper-icon-button>
-        </div>
-      </div>
-
-      <section class$="subpage-agenda subpage__content bg-bluegrey-50-20 {{_applyActiveClassWhenSubpage(selectedSubpage, 'agenda')}}">
-        <section class="page__section page__section--top slide-up">
-          <div class="card__container bg-cyan-200">
-            <div class="card">
-              <div class="card-content max-width-800 text-justified">
-                I/O'16 takes place over the course of 3 days in May, from the 18th-20th. On-site
-                badge pick-up is available Wednesday, May 18 from 9-10AM. Below is an overview of the
-                activities taking place over the course of the conference.
-              </div>
-            </div>
-          </div>
-        </section>
-
-        <section class="page__section slide-up-delay" id="agenda_content">
-          <template is="dom-repeat" items="[[agenda]]" as="day">
-            <section class="page__section">
-              <io-agenda app="[[app]]"
-                         day="[[day.day]]"
-                         start="[[day.start]]"
-                         end="[[day.end]]"
-                         color="[[day.color]]"
-                         events="[[day.events]]"></io-agenda>
-            </section>
-          </template>
-        </section>
-      </section>
-
-      <section class$="subpage-day1 subpage-day2 subpage-myschedule subpage__content {{_applyActiveClassWhenNotSubpage(selectedSubpage, 'agenda')}}">
-
-        <!-- <section class="page__section page__section--top slide-up">
-          <div id="signin-prompt"
-              class$="card__container {{_addClass('prompt-hidden', user)}}"
-              hidden$="{{_equal(selectedSubpage, 'myschedule')}}">
-            <div class="card">
-              <div class="card-content">
-                <h3 class="card__title">Create your custom I/O schedule</h3>
-                <div>Sign in to add events to My Schedule.
-                  <span class="notification__feature">
-                    To get notifications on this device, you need to sign in and enable notifications.
-                    <p class="note">Note:  Notifications are activated per device. To receive notifications on multiple devices, sign in on each device, enable notifications, and make sure you're online. All device notifications can be turned on/off at any time in the settings panel.</p>
-                  </span>
-                </div>
-              </div>
-              <div class="card-content">
-                <span class="anchor-like" role="link" tabindex="0"
-                      data-track-link="schedule-sign-in" on-click="signIn">Sign in</span>
-              </div>
-            </div>
-          </div>
-
-          <div class="card__container"
-               hidden$="{{!_equal(selectedSubpage, 'myschedule')}}">
-            <div class="card">
-
-              <template is="dom-if" if="[[!user]]">
-                <div class="card-content">
-                  <h3 class="card__title">Create your custom I/O schedule</h3>
-                  <div>
-                    Sign in to add events to My Schedule.
-                    <span class="notification__feature">
-                      To get notifications on this device, you need to sign in and enable notifications.
-                      <p class="note">Note: Notifications are activated per device. To receive notifications on multiple devices, sign in on each device, enable notifications, and make sure you're online. All device notifications can be turned on/off at any time in the settings panel.</p>
-                    </span>
-                  </div>
-                </div>
-                <div class="card-content">
-                  <span class="anchor-like" role="link" tabindex="0"
-                        data-track-link="schedule-sign-in"
-                        on-click="signIn">Sign in</span>
-                </div>
-              </template>
-
-              <template is="dom-if" if="[[user]]">
-                <div class="card-content notification__feature">
-                  <div>If you have notifications enabled, you'll be notified on this device when:
-                    <ul>
-                      <li>Events in My Schedule are about to start</li>
-                      <li>Videos of sessions added to My Schedule are available</li>
-                    </ul>
-                  </div>
-                  <p class="note">
-                    Note: Notifications are activated per device. To receive notifications on multiple devices, sign in on each device, enable notifications, and make sure you're online. All device notifications can be turned on/off at any time in the settings panel.
-                  </p>
-                </div>
-                <div class="card-content notification__feature">
-                  <span class="anchor-like" role="link" tabindex="0"
-                        data-track-link="schedule-open-settings"
-                        on-click="openSettings">Go to settings</span>
-                </div>
-              </template>
-
-            </div>
-          </div>
-        </section> -->
-
-        <div class="slide-up-delay">
-          <div class="page__filters" layout horizontal
-               hidden$="{{_hideSessionFilters(app.isPhoneSize, selectedSubpage)}}">
-            <span flex>
-              <paper-dropdown-menu horizontal-align="left">
-                <paper-menu class="dropdown-content" selected="Filters"
-                            attr-for-selected="label"
-                            on-iron-activate="selectFilter">
-                  <paper-item label="Filters">Filters</paper-item>
-                  <template is="dom-repeat" items="[[app.filterThemes]]" as="theme">
-                    <paper-item label="[[theme]]">[[theme]]</paper-item>
-                  </template>
-                  <template is="dom-repeat" items="{{app.filterSessionTypes}}" as="type">
-                    <paper-item label="[[type]]">[[type]]</paper-item>
-                  </template>
-                  <paper-item label="Live streamed">Live streamed</paper-item>
-                </paper-menu>
-              </paper-dropdown-menu>
-            </span>
-          </div>
-          <section class="page__section bg-bluegrey-50-20">
-            <io-schedule id="scheduleEl"
-=======
 
   <div class="card">
 
@@ -343,23 +181,14 @@
           <section class="bg-bluegrey-50-20">
             <io-schedule id="scheduleEl"
               app="[[app]]"
->>>>>>> baa41bcd
               day="[[selectedSubpage]]"
               sessions="{{app.scheduleData.sessions}}"
               saved-sessions="{{app.savedSessions}}"
               session-themes="[[app.filterThemes]]"
               session-topics="[[app.filterTopics]]"
               session-types="[[app.filterSessionTypes]]"
-<<<<<<< HEAD
-              filters="{{sessionURLFilters}}"
-              show-filters="[[_showFilters]]"
-              on-session-bookmark="_onToggleSaveSession"
-              on-session-select="openSession"
-              gmt-day-one="[[date]]"></io-schedule>
-=======
               gmt-day-one="[[date]]"
               show-filters="{{showFilters}}"></io-schedule>
->>>>>>> baa41bcd
           </section>
         </div>
       </section>
