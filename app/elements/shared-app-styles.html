--- conflicted
+++ resolved
@@ -61,7 +61,6 @@
         @apply(--layout-scroll);
       }
 
-<<<<<<< HEAD
       /* Note: paper-tabs needs its parent to have layout in order to calculate
       its selection bar transform. Instead, visibility hide the subnav, set the
       selected tab, then display: none it. */
@@ -72,7 +71,8 @@
       .subpage__nav {
         margin: 0 auto;
         padding-left: 0;
-=======
+      }
+
       paper-fab {
         box-shadow: 0px 0px 8px 0px rgba(0,0,0,0.12),
                     0px 8px 8px 0px rgba(0,0,0,0.24);
@@ -81,7 +81,6 @@
       paper-fab:hover {
         box-shadow: 0px 0px 14px 0px rgba(0,0,0,0.12),
                     0px 14px 14px 0px rgba(0,0,0,0.24);
->>>>>>> db6a2a2f
       }
 
       paper-tabs {
