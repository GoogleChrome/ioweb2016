<!--
Copyright 2016 Google Inc. All rights reserved.
Licensed under the Apache License, Version 2.0 (the "License");
you may not use this file except in compliance with the License.
You may obtain a copy of the License at
  http://www.apache.org/licenses/LICENSE-2.0
Unless required by applicable law or agreed to in writing, software
distributed under the License is distributed on an "AS IS" BASIS,
WITHOUT WARRANTIES OR CONDITIONS OF ANY KIND, either express or implied.
See the License for the specific language governing permissions and
limitations under the License.
-->

<link rel="import" href="../bower_components/polymer/polymer.html">
<link rel="import" href="../bower_components/iron-flex-layout/iron-flex-layout.html">
<link rel="import" href="../bower_components/iron-pages/iron-pages.html">

<link rel="import" href="../bower_components/paper-button/paper-button.html">
<link rel="import" href="../bower_components/paper-icon-button/paper-icon-button.html">
<link rel="import" href="../bower_components/paper-radio-group/paper-radio-group.html">
<link rel="import" href="../bower_components/paper-radio-button/paper-radio-button.html">
<link rel="import" href="../bower_components/paper-checkbox/paper-checkbox.html">

<link rel="import" href="shared-app-styles.html">


<dom-module id="io-schedule-row">
<link rel="import" type="css" href="io-schedule.css">
<template>
  <style include="shared-app-styles">
    :host {
      display: block;
    }
  </style>
  <div layout horizontal
       class$="[[_addClass('session-block', session.firstOfBlock)]]">
    <div class="schedule-block-title">
      <h1 layout horizontal end>
        <span>[[_getMeridiemPart(session.block, 0)]]</span>
        <span class="schedule-block-meridiem">[[_getMeridiemLetter(session.block)]]</span>
      </h1>
    </div>
<<<<<<< HEAD

=======
>>>>>>> 79373907
    <div class$="schedule-row [[_addClass('saved', session.saved)]]"
         layout horizontal center
         on-keyup="onSessionKeyUp">
      <a href$="schedule?sid={{session.id}}"
         id="session-{{session.id}}-time"
         class="schedule-title"
         on-click="onSessionSelect"
         title$="{{session.title}}" flex>
        <div>[[session.title]]</div>
<<<<<<< HEAD
        <div id="session-{{session.id}}-time" class="schedule-time">
          <span>[[session.start]]</span>
          <span hidden$="{{_sessionIs(session, '__keynote__')}}"> - [[session.end]]</span> /
          <span>[[session.room]]</span>
          <iron-icon icon="io:videocam" class="schedule-livestream"
                     hidden$="{{!session.isLivestream}}"></iron-icon>
=======
        <div id="session-{{session.id}}-time" class="schedule-time" layout horizontal center>
          <div>
            <span>[[session.start]]</span>
            <span hidden$="{{_sessionIs(session, '__keynote__')}}"> - [[session.end]]</span> /
            <span>[[session.room]]</span>
          </div>
          <iron-icon icon="io:videocam" class="schedule-livestream"
                     hidden$="[[!session.isLivestream]]"></iron-icon>
>>>>>>> 79373907
        </div>
      </a>

      <div class="schedule-toggle-buttons">
        <iron-icon icon="io:add-circle"
                   class="schedule-add-button"
                   on-click="onAddSession"></iron-icon>
        <iron-icon icon="io:remove-circle"
                   class="schedule-remove-button"
                   on-click="onRemoveSession"></iron-icon>
      </div>

<<<<<<< HEAD
=======
      <div class="schedule-toggle-buttons-mobile">
        <iron-icon icon="io:add-circle-outline"
                   class="schedule-add-button"
                   on-click="onAddSession"></iron-icon>
        <iron-icon icon="io:remove-circle-outline"
                   class="schedule-remove-button"
                   on-click="onRemoveSession"></iron-icon>
      </div>

>>>>>>> 79373907
    </div>

  </div>
</template>
<script>
(function() {
  Polymer({
    is: 'io-schedule-row',

    properties: {
      /**
       * IO session object.
       */
      session: {
        type: Object,
        value: function() { return {}; }
      }
    },

<<<<<<< HEAD
=======
    onSessionSelect: function(e, detail) {
      e.preventDefault();
      e.stopPropagation();
      this.selectSession(this.session);
    },

    selectSession: function(session) {
      this.fire('session-select', {session: session});
    },

>>>>>>> 79373907
    onAddSession: function(e) {
      e.stopPropagation();
      this.fire('session-bookmark', {
        session: this.session,
        saved: true
      });
    },

    onRemoveSession: function(e) {
      e.stopPropagation();
      this.fire('session-bookmark', {
        session: this.session,
        saved: false
      });
    },

<<<<<<< HEAD
=======
    onSessionKeyUp: function(e, detail) {
      // enter or ctrl+alt+space (voice over click)
      if (e.keyCode === 13 || e.altKey && e.ctrlKey && e.keyCode === 32) {
        this.selectSession(this.session);
      }
    },

>>>>>>> 79373907
    // Useful for conditionally adding a class to an element based on prop.
    _addClass: function(name, prop) {
      return prop ? name : '';
    },

<<<<<<< HEAD
     _sessionIs: function(session, targetSession) {
=======
    _sessionIs: function(session, targetSession) {
>>>>>>> 79373907
      return session.id === targetSession;
    },

    _getMeridiemPart: function(str, part) {
      return str.split(' ')[part];
    },

    _getMeridiemLetter: function(sessionBlock) {
      return this._getMeridiemPart(sessionBlock, 1)[0];
    }

  });
}());
</script>
</dom-module>

<!--
The `<io-schedule>` element renders a schedule for a given day(s).
-->
<!--
Fired when session is selected.

@event session-select
@param {Object} detail
@param {Object} detail.session The selected session.
-->
<!--
Fired when the user toggles bookmarking/removing a session.

@event session-bookmark
@param {Object} detail
@param {Object} detail.session The session.
@param {Object} detail.save True if the session is being saved.
-->
<dom-module id="io-schedule">
  <link rel="import" type="css" href="io-schedule.css">
  <template>
    <style include="shared-app-styles">
      :host {
        display: block;
      }
      paper-radio-button, paper-checkbox {
        --primary-text-color: inherit;
      }
    </style>

<<<<<<< HEAD
    <div hidden$="[[!showFilters]]">
=======
    <div hidden$="[[!showFilters]]" relative>
>>>>>>> 79373907
      <div id="filters" class="card-content bg-bluegrey-50-40" layout horizontal justified>
        <div class="filter-section">
          <h4>Tracks</h4>
          <paper-radio-group allow-empty-selection
                             on-paper-radio-group-changed="onApplyFilter"
                             on-iron-deselect="onApplyFilter">
            <template is="dom-repeat" items="[[sessionThemes]]" as="theme">
              <paper-radio-button name="[[theme]]">[[theme]]</paper-radio-button>
            </template>
          </paper-radio-group>
        </div>
        <div class="filter-section">
          <h4>Types</h4>
          <paper-checkbox id="liveStreamFilter" name="Live streamed"
              on-tap="onLiveSessionsFilters">Live streamed</paper-checkbox>
          <paper-radio-group allow-empty-selection
                             on-paper-radio-group-changed="onApplyFilter"
                             on-iron-deselect="onApplyFilter">
            <template is="dom-repeat" items="[[sessionTypes]]" as="type">
              <paper-radio-button name="[[type]]">[[type]]</paper-radio-button>
            </template>
          </paper-radio-group>
        </div>
        <div class="filter-section filter-section--types" relative>
          <h4>Tracks</h4>
          <a href="#" class="filter-section--clearall" on-click="clearFilters">Clear all</a>
          <paper-radio-group allow-empty-selection
                             on-paper-radio-group-changed="onApplyFilter"
                             on-iron-deselect="onApplyFilter">
            <template is="dom-repeat" items="[[sessionTopics]]" as="track">
              <paper-radio-button name="[[track]]">[[track]]</paper-radio-button>
            </template>
          </paper-radio-group>
        </div>
      </div>
    </div>

<<<<<<< HEAD

    <template is="dom-if" if="{{_dayIs(day, 'myschedule')}}">

      <div class="card bg-cyan-200">
        <div class="card-content">
          <span class="no-sessions">Add more events</span>
          <a href="#day1" data-subpage-link>Browse events</a>
=======
    <div class="card-content filters-banner bg-bluegrey-50-60"
         hidden$="[[!filters.length]]" layout horizontal center justified>
      <span>filtering by [[_prettifyFilters(filters.*)]]</span>
      <span layout horizontal center on-click="clearFilters">
        clear <iron-icon icon="io:close"></iron-icon>
      </span>
    </div>

    <template is="dom-if" if="{{_dayIs(day, 'myschedule')}}">

      <div class="card bg-cyan-200">
        <div class="card-content card-content--myscheduleinfo"
             hidden$="[[!app.showMySchedulHelp]]">
          <iron-pages selected="[[_computeMyScheduleHelp(app.currentUser)]]">
            <div id="signin-prompt">
              <h3 class="card__title">Create your custom schedule</h3>
              <div>Sign in to add events to My Schedule.
                <span class="notification__feature">
                  To get notifications on this device, you need to sign in and enable notifications.
                  <p class="note">Note: Notifications are activated per device. To receive notifications on multiple devices, sign in on each device, enable notifications, and make sure you're online. All device notifications can be turned on/off at any time in the settings panel.</p>
                </span>
              </div>
              <paper-button class="cta-button" data-track-link="schedule-sign-in"
                            on-click="signIn">Sign in</paper-button>
            </div>
            <div id="notificationInfo" class="notification__feature">
              <paper-icon-button icon="io:close" aria-label="Close"
                             on-tap="closeHelp"></paper-icon-button>
              <div>If you have notifications enabled, you'll be notified on this device when:
                <ul>
                  <li>Events in My Schedule are about to start</li>
                  <li>Videos of sessions added to My Schedule are available</li>
                </ul>
              </div>
              <p class="note">
                Note: Notifications are activated per device. To receive notifications on multiple devices, sign in on each device, enable notifications, and make sure you're online. All device notifications can be turned on/off at any time in the settings panel.
              </p>
              <span class="anchor-like" role="link" tabindex="0"
                    data-track-link="schedule-open-settings"
                    on-click="openSettings">Settings</span>
            </div>
          </iron-pages>
>>>>>>> 79373907
        </div>
      </div>

      <div class="card__container">

<<<<<<< HEAD
        <div class="card">

          <div class="myschedule-day-header card-content">
            <div>Wednesday</div>
            <h1>May 18</h1>
          </div>
          <div class="card-content card-content--no-padding-top" layout vertical>
=======
        <div class="card" on-session-bookmark="_onSessionRemove">

          <div class="myschedule-day-header card-content card-content--no-padding-right">
            <div>Wednesday</div>
            <h1>May 18</h1>
          </div>
          <div class="card-content card-content--no-padding-top card-content--no-padding-right" layout vertical>
>>>>>>> 79373907
            <template is="dom-repeat" items="[[sessions]]" as="session"
                      observe="saved" filter="[[_filterMyScheduleByDay(0)]]"
                      initial-count="10">
              <io-schedule-row session="[[session]]"></io-schedule-row>
            </template>
<<<<<<< HEAD
          </div>

          <div class="myschedule-day-header card-content">
            <div>Thursday</div>
            <h1>May 19</h1>
          </div>
          <div class="card-content card-content--no-padding-top" layout vertical>
=======
          </div>
          <div class="card-content card-content--day-footer card-content--no-padding-right" layout horizontal center-center>
            <span>Add more events.</span>
            <a href="#day1" data-subpage-link>Browse events</a>
          </div>

          <div class="myschedule-day-header card-content card-content--no-padding-right">
            <div>Thursday</div>
            <h1>May 19</h1>
          </div>
          <div class="card-content card-content--no-padding-top card-content--no-padding-right" layout vertical>
>>>>>>> 79373907
            <template is="dom-repeat" items="[[sessions]]" as="session"
                      observe="saved" filter="[[_filterMyScheduleByDay(1)]]"
                      initial-count="10">
              <io-schedule-row session="[[session]]"></io-schedule-row>
            </template>
          </div>
<<<<<<< HEAD

          <div class="myschedule-day-header card-content">
            <div>Friday</div>
            <h1>May 20</h1>
          </div>
          <div class="card-content card-content--no-padding-top" layout vertical>
=======
          <div class="card-content card-content--day-footer card-content--no-padding-right" layout horizontal center-center>
            <span>Add more events.</span>
            <a href="#day2" data-subpage-link>Browse events</a>
          </div>

          <div class="myschedule-day-header card-content card-content--no-padding-right">
            <div>Friday</div>
            <h1>May 20</h1>
          </div>
          <div class="card-content card-content--no-padding-top card-content--no-padding-right" layout vertical>
>>>>>>> 79373907
            <template is="dom-repeat" items="[[sessions]]" as="session"
                      observe="saved" filter="[[_filterMyScheduleByDay(2)]]"
                      initial-count="10">
              <io-schedule-row session="[[session]]"></io-schedule-row>
            </template>
          </div>
<<<<<<< HEAD

        </div> <!-- .card -->
      </div> <!-- .card__container -->

    </template>

    <template is="dom-if" if="{{!_dayIs(day, 'myschedule')}}">

      <div class="card__container">

        <div class="card">

          <div class="card-content" layout vertical>

            <template id="schedulelist" is="dom-repeat" items="[[sessions]]"
                      as="session" filter="matchesFilters" initial-count="10">
               <io-schedule-row session="[[session]]" hidden$="{{!_showSession(session, day)}}"></io-schedule-row>
=======
          <div class="card-content card-content--day-footer card-content--no-padding-right" layout horizontal center-center>
            <span>Add more events.</span>
            <a href="#day3" data-subpage-link>Browse events</a>
          </div>

        </div> <!-- .card -->
      </div> <!-- .card__container -->

    </template>

    <template is="dom-if" if="{{!_dayIs(day, 'myschedule')}}">

      <div class="card__container">

        <div class="card">

          <div class="card-content card-content--main card-content--no-padding-top card-content--no-padding-right" layout vertical>

            <template id="schedulelist" is="dom-repeat" items="[[sessions]]"
                      as="session" filter="matchesFilters" initial-count="10">
              <io-schedule-row session="[[session]]"
                  hidden$="[[!_showSession(session, day)]]"></io-schedule-row>
>>>>>>> 79373907
            </template>

          </div> <!-- .card-content -->

        </div> <!-- .card -->

      </div> <!-- .card__container -->

    </template>

  </template>
  <script>
    (function () {
      Polymer({
        is: 'io-schedule',

        properties: {
          /**
           * Optional day to filter the sessions, e.g. 'day1'.
           */
          day: {
            type: String
          },

          /**
           * Array of applied filters.
           */
          filters: {
            type: Array,
            value: function() { return []; },
            notify: true
          },

          /**
           * Timestamp for the start of the event in GMT timezone.
           */
          gmtDayOne: {
            type: String
          },

          /**
           * Array of session theme names.
           */
          sessionThemes: {
            type: Array,
            value: function() { return []; }
          },

          /**
           * Array of session topic names.
           */
          sessionTopics: {
            type: Array,
            value: function() { return []; }
          },

          /**
           * Array of session types.
           */
          sessionTypes: {
            type: Array,
            value: function() { return []; }
          },

          /**
           * Array of scheduled sessions.
           */
          sessions: {
            type: Array,
            value: function() { return []; }
          },

          /**
           * User's list of saved sessions.
           */
          savedSessions: {
            type: Array,
            value: function() { return []; }
<<<<<<< HEAD
          },

          /**
           * Array of my my session timeblocks
           */
          _timeBlocks: {
            type: Array,
            value: function() { return []; }
=======
>>>>>>> 79373907
          },

          /**
           * True to show the filter panel
           */
          showFilters: {
            type: Boolean,
            value: false,
            notify: true
          },
        },

        observers: [
          '_filtersChanged(filters.length)',
<<<<<<< HEAD
          '_updateMyScheduleTimeBlocks(sessions, savedSessions, gmtDayOne)'
        ],

        // Useful for conditionally adding a class to an element based on prop.
        _addClass: function(name, prop) {
          return prop ? name : '';
        },

=======
          // Recalc time blocks when users list of saved sessions comes in.
          '_recalcFirstOfBlock(sessions.length, savedSessions)',
          // Recalc time blocks when new day is selected or filter is applied.
          '_recalcFirstOfBlock(sessions.length, day, filters.length)'
        ],

>>>>>>> 79373907
        isFilterSelected: function(filterName) {
          return this.filters.indexOf(filterName) > -1;
        },

        onApplyFilter: function(e, detail) {
          var radioGroup = Polymer.dom(e.target).node;

          // Remove previous selected filter.
          if (detail.item) {
            var deselected = detail.item.name;
            var idx = this.filters.indexOf(deselected);
            if (idx !== -1) {
              this.splice('filters', idx, 1);
            }
          } else if (radioGroup.selected) {
            this.push('filters', radioGroup.selected);
          }

          IOWA.Elements.Template.initFabScroll();
        },

        onLiveSessionsFilters: function(e) {
          var checkbox = Polymer.dom(e).localTarget;
          var idx = this.filters.indexOf(checkbox.name);
          if (idx !== -1) {
            this.splice('filters', idx, 1);
          } else if (checkbox.checked) {
            this.push('filters', checkbox.name);
          }
        },

        _deepLinkRadioButtons: function() {
          if (!this.filters.length) {
            return;
          }

          var radios = this.$.filters.querySelectorAll('paper-radio-group');
          Array.prototype.forEach.call(radios, function(radio) {
            for (var i = 0, filter; filter = this.filters[i]; ++i) {
              radio.selected = filter;
              if (radio.selectedItem) {
                break;
              }
            }
          }.bind(this));

          var checkbox = this.$.liveStreamFilter;
          checkbox.checked = this.filters.indexOf(checkbox.name) > -1;
        },

        _filtersChanged: function(length) {
          // Don't modify URL or list of sessions if this is page load.
          if (!this._readied) {
            return;
          }

          var filters = this.filters.join(',');
          var search = window.location.search;
          if (filters.length) {
            search = IOWA.Util.setSearchParam(search, 'filters', filters);
          } else {
            search = IOWA.Util.removeSearchParam(search, 'filters');
          }

          // Force template repeat to re-render schedule list.
          var list = Polymer.dom(this.root).querySelector('#schedulelist');
          if (list) {
            list.render();
          }

          history.replaceState({}, '', [
            window.location.origin,
            window.location.pathname,
            search,
            window.location.hash
          ].join(''));
        },

        clearFilters: function(e) {
          e.preventDefault();
          e.stopPropagation();
          this.filters = [];

          var radios = this.$.filters.querySelectorAll('paper-radio-group');
          Array.prototype.forEach.call(radios, function(radio) {
            radio.selected = null;
          });

          this.$.liveStreamFilter.checked = false;
        },

        _showSession: function(session, day) {
          var showSession = false;

          if (day === 'myschedule' && session.saved) {
            showSession = true;
          }

          if (day !== 'myschedule') {
            var dayAsNumber = parseInt(day.split('day')[1]); // 'day1' => 1
            var ioStartDay = new Date(this.gmtDayOne).getDate(); // 18
            var dateIndex = (session.day % ioStartDay); // May 18 === 0

            if (!isNaN(dayAsNumber) && (dateIndex + 1) === dayAsNumber) {
              showSession = true;
            }
          }

          return showSession && this.matchesFilters(session);
        },

        matchesFilters: function(session) {
          if (!this.filters.length) {
            return true;
          }

          for (var i = 0, filter; filter = this.filters[i]; ++i) {
            if (!session.filters[filter]) {
              return false;
            }
          }
          return true;
        },

<<<<<<< HEAD
        _updateMyScheduleTimeBlocks: function(sessions, savedSessions, gmtDayOne) {
          var timeBlocks = [[], [], []];

          var ioStartDay = new Date(this.gmtDayOne).getDate(); // 18

          for (var i = 0, s; s = this.sessions[i]; ++i) {
            var dayIndex = (s.day % ioStartDay); // May 18 === 0
            if (s.saved) {
              timeBlocks[dayIndex].push(s);
            }
          }

          this._timeBlocks = timeBlocks;
        },

        _filterMyScheduleByDay: function(dayIdx) {
          return function(session) {
            return session.saved &&
                   session.day === this._dayIndexToDate(dayIdx);
          }.bind(this)
        },

        onSessionSelect: function(e, detail) {
          e.preventDefault();
=======
        signIn: function(e) {
>>>>>>> 79373907
          e.stopPropagation();
          // TODO: note global pollution. Consider firing bubbling event.
          IOWA.Elements.Template.signIn(e);
        },

        openSettings: function(e) {
          e.stopPropagation();
          // TODO: note global pollution. Consider firing bubbling event.
          IOWA.Elements.Template.openSettings(e);
        },

        _filterMyScheduleByDay: function(dayIdx) {
          return function(session) {
            return session.saved &&
                   session.day === this._dayIndexToDate(dayIdx);
          }.bind(this);
        },

        _dayIs: function(day, targetDay) {
          return day === targetDay;
<<<<<<< HEAD
        },

        _dayIndexToDate: function(timeBlockIdx) {
          var ioStartDay = new Date(this.gmtDayOne).getDate(); // 18
          return timeBlockIdx + ioStartDay;
=======
        },

        _dayIndexToDate: function(timeBlockIdx) {
          var ioStartDay = new Date(this.gmtDayOne).getDate(); // 18
          return timeBlockIdx + ioStartDay;
        },

        _computeMyScheduleHelp: function(user) {
          return user ? 1 : 0;
        },

        _prettifyFilters: function(filters) {
          return this.filters.join(', ');
        },

        closeHelp: function() {
          this.set('app.showMySchedulHelp', false);
        },

        _recalcFirstOfBlock: function() {
          if (!this.sessions.length) {
            return;
          }

          this.debounce('_recalcFirstOfBlock', function() {
            var currentBlock;
            for (var i = 0, session; session = this.sessions[i]; ++i) {
              this.set(['sessions', i, 'firstOfBlock'], false);

              if (session.block !== currentBlock &&
                  this._showSession(session, this.day)) {
                this.set(['sessions', i, 'firstOfBlock'], true);
                currentBlock = session.block;
              }
            }
          }, 50);
        },

        _onSessionRemove: function(e, detail) {
          // Recalc time blocks when session is removed from my schedule.
          if (this.day === 'myschedule' && !detail.saved) {
            this._recalcFirstOfBlock();
          }
>>>>>>> 79373907
        }

      });
    }());
  </script>
</dom-module><|MERGE_RESOLUTION|>--- conflicted
+++ resolved
@@ -40,10 +40,6 @@
         <span class="schedule-block-meridiem">[[_getMeridiemLetter(session.block)]]</span>
       </h1>
     </div>
-<<<<<<< HEAD
-
-=======
->>>>>>> 79373907
     <div class$="schedule-row [[_addClass('saved', session.saved)]]"
          layout horizontal center
          on-keyup="onSessionKeyUp">
@@ -53,14 +49,6 @@
          on-click="onSessionSelect"
          title$="{{session.title}}" flex>
         <div>[[session.title]]</div>
-<<<<<<< HEAD
-        <div id="session-{{session.id}}-time" class="schedule-time">
-          <span>[[session.start]]</span>
-          <span hidden$="{{_sessionIs(session, '__keynote__')}}"> - [[session.end]]</span> /
-          <span>[[session.room]]</span>
-          <iron-icon icon="io:videocam" class="schedule-livestream"
-                     hidden$="{{!session.isLivestream}}"></iron-icon>
-=======
         <div id="session-{{session.id}}-time" class="schedule-time" layout horizontal center>
           <div>
             <span>[[session.start]]</span>
@@ -69,7 +57,6 @@
           </div>
           <iron-icon icon="io:videocam" class="schedule-livestream"
                      hidden$="[[!session.isLivestream]]"></iron-icon>
->>>>>>> 79373907
         </div>
       </a>
 
@@ -82,8 +69,6 @@
                    on-click="onRemoveSession"></iron-icon>
       </div>
 
-<<<<<<< HEAD
-=======
       <div class="schedule-toggle-buttons-mobile">
         <iron-icon icon="io:add-circle-outline"
                    class="schedule-add-button"
@@ -93,7 +78,6 @@
                    on-click="onRemoveSession"></iron-icon>
       </div>
 
->>>>>>> 79373907
     </div>
 
   </div>
@@ -113,8 +97,6 @@
       }
     },
 
-<<<<<<< HEAD
-=======
     onSessionSelect: function(e, detail) {
       e.preventDefault();
       e.stopPropagation();
@@ -125,7 +107,6 @@
       this.fire('session-select', {session: session});
     },
 
->>>>>>> 79373907
     onAddSession: function(e) {
       e.stopPropagation();
       this.fire('session-bookmark', {
@@ -142,8 +123,6 @@
       });
     },
 
-<<<<<<< HEAD
-=======
     onSessionKeyUp: function(e, detail) {
       // enter or ctrl+alt+space (voice over click)
       if (e.keyCode === 13 || e.altKey && e.ctrlKey && e.keyCode === 32) {
@@ -151,17 +130,12 @@
       }
     },
 
->>>>>>> 79373907
     // Useful for conditionally adding a class to an element based on prop.
     _addClass: function(name, prop) {
       return prop ? name : '';
     },
 
-<<<<<<< HEAD
-     _sessionIs: function(session, targetSession) {
-=======
     _sessionIs: function(session, targetSession) {
->>>>>>> 79373907
       return session.id === targetSession;
     },
 
@@ -208,11 +182,7 @@
       }
     </style>
 
-<<<<<<< HEAD
-    <div hidden$="[[!showFilters]]">
-=======
     <div hidden$="[[!showFilters]]" relative>
->>>>>>> 79373907
       <div id="filters" class="card-content bg-bluegrey-50-40" layout horizontal justified>
         <div class="filter-section">
           <h4>Tracks</h4>
@@ -250,15 +220,6 @@
       </div>
     </div>
 
-<<<<<<< HEAD
-
-    <template is="dom-if" if="{{_dayIs(day, 'myschedule')}}">
-
-      <div class="card bg-cyan-200">
-        <div class="card-content">
-          <span class="no-sessions">Add more events</span>
-          <a href="#day1" data-subpage-link>Browse events</a>
-=======
     <div class="card-content filters-banner bg-bluegrey-50-60"
          hidden$="[[!filters.length]]" layout horizontal center justified>
       <span>filtering by [[_prettifyFilters(filters.*)]]</span>
@@ -301,21 +262,11 @@
                     on-click="openSettings">Settings</span>
             </div>
           </iron-pages>
->>>>>>> 79373907
         </div>
       </div>
 
       <div class="card__container">
 
-<<<<<<< HEAD
-        <div class="card">
-
-          <div class="myschedule-day-header card-content">
-            <div>Wednesday</div>
-            <h1>May 18</h1>
-          </div>
-          <div class="card-content card-content--no-padding-top" layout vertical>
-=======
         <div class="card" on-session-bookmark="_onSessionRemove">
 
           <div class="myschedule-day-header card-content card-content--no-padding-right">
@@ -323,21 +274,11 @@
             <h1>May 18</h1>
           </div>
           <div class="card-content card-content--no-padding-top card-content--no-padding-right" layout vertical>
->>>>>>> 79373907
             <template is="dom-repeat" items="[[sessions]]" as="session"
                       observe="saved" filter="[[_filterMyScheduleByDay(0)]]"
                       initial-count="10">
               <io-schedule-row session="[[session]]"></io-schedule-row>
             </template>
-<<<<<<< HEAD
-          </div>
-
-          <div class="myschedule-day-header card-content">
-            <div>Thursday</div>
-            <h1>May 19</h1>
-          </div>
-          <div class="card-content card-content--no-padding-top" layout vertical>
-=======
           </div>
           <div class="card-content card-content--day-footer card-content--no-padding-right" layout horizontal center-center>
             <span>Add more events.</span>
@@ -349,21 +290,12 @@
             <h1>May 19</h1>
           </div>
           <div class="card-content card-content--no-padding-top card-content--no-padding-right" layout vertical>
->>>>>>> 79373907
             <template is="dom-repeat" items="[[sessions]]" as="session"
                       observe="saved" filter="[[_filterMyScheduleByDay(1)]]"
                       initial-count="10">
               <io-schedule-row session="[[session]]"></io-schedule-row>
             </template>
           </div>
-<<<<<<< HEAD
-
-          <div class="myschedule-day-header card-content">
-            <div>Friday</div>
-            <h1>May 20</h1>
-          </div>
-          <div class="card-content card-content--no-padding-top" layout vertical>
-=======
           <div class="card-content card-content--day-footer card-content--no-padding-right" layout horizontal center-center>
             <span>Add more events.</span>
             <a href="#day2" data-subpage-link>Browse events</a>
@@ -374,32 +306,12 @@
             <h1>May 20</h1>
           </div>
           <div class="card-content card-content--no-padding-top card-content--no-padding-right" layout vertical>
->>>>>>> 79373907
             <template is="dom-repeat" items="[[sessions]]" as="session"
                       observe="saved" filter="[[_filterMyScheduleByDay(2)]]"
                       initial-count="10">
               <io-schedule-row session="[[session]]"></io-schedule-row>
             </template>
           </div>
-<<<<<<< HEAD
-
-        </div> <!-- .card -->
-      </div> <!-- .card__container -->
-
-    </template>
-
-    <template is="dom-if" if="{{!_dayIs(day, 'myschedule')}}">
-
-      <div class="card__container">
-
-        <div class="card">
-
-          <div class="card-content" layout vertical>
-
-            <template id="schedulelist" is="dom-repeat" items="[[sessions]]"
-                      as="session" filter="matchesFilters" initial-count="10">
-               <io-schedule-row session="[[session]]" hidden$="{{!_showSession(session, day)}}"></io-schedule-row>
-=======
           <div class="card-content card-content--day-footer card-content--no-padding-right" layout horizontal center-center>
             <span>Add more events.</span>
             <a href="#day3" data-subpage-link>Browse events</a>
@@ -422,7 +334,6 @@
                       as="session" filter="matchesFilters" initial-count="10">
               <io-schedule-row session="[[session]]"
                   hidden$="[[!_showSession(session, day)]]"></io-schedule-row>
->>>>>>> 79373907
             </template>
 
           </div> <!-- .card-content -->
@@ -501,17 +412,6 @@
           savedSessions: {
             type: Array,
             value: function() { return []; }
-<<<<<<< HEAD
-          },
-
-          /**
-           * Array of my my session timeblocks
-           */
-          _timeBlocks: {
-            type: Array,
-            value: function() { return []; }
-=======
->>>>>>> 79373907
           },
 
           /**
@@ -526,23 +426,12 @@
 
         observers: [
           '_filtersChanged(filters.length)',
-<<<<<<< HEAD
-          '_updateMyScheduleTimeBlocks(sessions, savedSessions, gmtDayOne)'
-        ],
-
-        // Useful for conditionally adding a class to an element based on prop.
-        _addClass: function(name, prop) {
-          return prop ? name : '';
-        },
-
-=======
           // Recalc time blocks when users list of saved sessions comes in.
           '_recalcFirstOfBlock(sessions.length, savedSessions)',
           // Recalc time blocks when new day is selected or filter is applied.
           '_recalcFirstOfBlock(sessions.length, day, filters.length)'
         ],
 
->>>>>>> 79373907
         isFilterSelected: function(filterName) {
           return this.filters.indexOf(filterName) > -1;
         },
@@ -667,34 +556,7 @@
           return true;
         },
 
-<<<<<<< HEAD
-        _updateMyScheduleTimeBlocks: function(sessions, savedSessions, gmtDayOne) {
-          var timeBlocks = [[], [], []];
-
-          var ioStartDay = new Date(this.gmtDayOne).getDate(); // 18
-
-          for (var i = 0, s; s = this.sessions[i]; ++i) {
-            var dayIndex = (s.day % ioStartDay); // May 18 === 0
-            if (s.saved) {
-              timeBlocks[dayIndex].push(s);
-            }
-          }
-
-          this._timeBlocks = timeBlocks;
-        },
-
-        _filterMyScheduleByDay: function(dayIdx) {
-          return function(session) {
-            return session.saved &&
-                   session.day === this._dayIndexToDate(dayIdx);
-          }.bind(this)
-        },
-
-        onSessionSelect: function(e, detail) {
-          e.preventDefault();
-=======
         signIn: function(e) {
->>>>>>> 79373907
           e.stopPropagation();
           // TODO: note global pollution. Consider firing bubbling event.
           IOWA.Elements.Template.signIn(e);
@@ -715,13 +577,6 @@
 
         _dayIs: function(day, targetDay) {
           return day === targetDay;
-<<<<<<< HEAD
-        },
-
-        _dayIndexToDate: function(timeBlockIdx) {
-          var ioStartDay = new Date(this.gmtDayOne).getDate(); // 18
-          return timeBlockIdx + ioStartDay;
-=======
         },
 
         _dayIndexToDate: function(timeBlockIdx) {
@@ -765,7 +620,6 @@
           if (this.day === 'myschedule' && !detail.saved) {
             this._recalcFirstOfBlock();
           }
->>>>>>> 79373907
         }
 
       });
