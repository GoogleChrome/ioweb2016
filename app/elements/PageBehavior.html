--- conflicted
+++ resolved
@@ -191,11 +191,7 @@
   },
 
   _isSelectedSubpage: function(selectedSubpage, subpageName) {
-<<<<<<< HEAD
-    return this._equal(selectedSubpage, subpageName)
-=======
     return selectedSubpage === subpageName;
->>>>>>> 79373907
   },
 
   _applyActiveClassWhenSubpage: function(selectedSubpage, subpageName) {
