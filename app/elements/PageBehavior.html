<!--
Copyright 2016 Google Inc. All rights reserved.
Licensed under the Apache License, Version 2.0 (the "License");
you may not use this file except in compliance with the License.
You may obtain a copy of the License at
  http://www.apache.org/licenses/LICENSE-2.0
Unless required by applicable law or agreed to in writing, software
distributed under the License is distributed on an "AS IS" BASIS,
WITHOUT WARRANTIES OR CONDITIONS OF ANY KIND, either express or implied.
See the License for the specific language governing permissions and
limitations under the License.
-->
<link rel="import" href="UtilBehavior.html">

<script>
/**
`IOBehaviors.PageBehavior` provides common functionality and util methods for
page elements.

@polymerBehavior IOBehaviors.PageBehavior
*/

(function() {
'use strict';

window.IOBehaviors = window.IOBehaviors || {};
var PageBehavior = {

  properties: {
    /*
     * Slug name of the page.
     */
    name: {
      type: String
    },

    /*
     * True if the page has a subnav. Should be override consumers of this behavior.
     */
    hasSubnav: {
      type: Boolean,
      value: false
    }
  },

  attached: function() {
    if (this.onPageTransitionDone) {
      this.listen(document.body, 'page-transition-done', 'onPageTransitionDone');
    }

    // Update page meta data.
    document.body.id = 'page-' + this.name;
    document.title = this.title || 'Google I/O 2016';

    // Scroll to top of new page.
    if (IOWA.Elements.ScrollContainer) {
      IOWA.Elements.ScrollContainer.scrollTop = 0;
    }

    this.setupSubnavEffects();
  },

  detached: function() {
    this.unlisten(document.body, 'page-transition-done', 'onPageTransitionDone');
    this.teardownSubnavEffects();
  },

  checkOpenDialogVideo: function(e) {
    e.stopPropagation();
    switch (e.keyCode) {
      case 13:
      case 32:
        Polymer.dom(e).rootTarget.click();
        break;

      default:
        break;
    }
  },

  closeDialogVideo: function(e) {
    this.set('app.fullscreenVideoActive', false);
    // Restore focus to the previous element when closing the dialog
    this._previousFocusedElement.focus();
    this._previousFocusedElement = null;
  },

  openDialogVideo: function(e) {
    var target = Polymer.dom(e).rootTarget;
    // Record previous focused element so we can restore focus later
    this._previousFocusedElement = target;

    IOWA.Analytics.trackEvent(
        'link', 'click', target.getAttribute(this.app.ANALYTICS_LINK_ATTR));

    this.set('app.fullscreenVideoActive', true); // stamps template.

    Polymer.dom.flush();

    var dialog = Polymer.dom(this.root).querySelector('paper-dialog');
    var video = dialog.querySelector('google-youtube');

    video.addEventListener('google-youtube-ready', function() {
      dialog.toggle();
    }.bind(this));
  },

  toggleVideoOverlayNav: function() {
    var nav = document.querySelector('.navbar__overlay--video');
    nav.classList.toggle('active');
  },

  /**
   * Smooth scrolls page to a element with id hash.
   * @param {string} hash The target to scroll to. For example, "#id".
   * @param {opt_offset?} opt_offset Offset from the top of the element to
   *     stop the scroll at. By default, 0.
   */
  _scrollToTarget: function(hash, opt_offset) {
    var dest = IOWA.Elements.Main.querySelector(hash);
    if (dest) {
      var offset = opt_offset || 0;
      Polymer.AppLayout.scroll({
        top:  dest.getBoundingClientRect().top + offset,
        behavior: 'smooth',
        target: IOWA.Elements.ScrollContainer
      });
    }
  },

  /**
   * Disables a container from user interaction (using pointer-events: none)
   * when the page is scrolling. Enables it again
   *
   * @param {HTMLElement} container The container to
   * @param {boolean} opt_enableAfter Optional number of ms to enable
   *     interaction on the container after the user has stopped scrolling.
   */
  disableElementOnScroll: function(container, opt_enableAfter) {
    container.style.pointerEvents = 'none';
    this.debounce('disable_container_interaction', function() {
      container.style.pointerEvents = 'auto';
    }, opt_enableAfter || 250);
  },

  /**
   * Attempt to move focus to the primary header for this page
   * Useful for a11y when clicking menu links so screen reader users know
   * page content has changed
   */
  manageFocus: function() {
    var header = Polymer.dom(this.root).querySelector('.focus-target');
    if (header) {
      header.focus();
    }
  },

  /**
   * Returns the video ID of a Youtube embed URL.
   *
   * @param {string} youtubeUrl A full URL to a Youtube video.
   * @return {string} video id.
   */
  _toVideoIdFilter: function(youtubeUrl) {
    if (!youtubeUrl) {
      return youtubeUrl;
    }
    return youtubeUrl.replace(/https?:\/\/youtu\.be\//, '');
<<<<<<< HEAD
  },

  /**
   * Returns a subset of an array
   *
   * @param {array} array The array.
   * @param {number} howMany A full URL to a youtube video.
   */
  _limit: function(array, howMany) {
    return array.slice(0, howMany);
  },

  _equal: function(key, val) {
    return key === val;
  },

  _ternary: function(boolean, yes, no) {
    return boolean ? yes : no;
  },

  _propOfArrayItem: function(array, index, prop) {
    return array[index][prop];
  },

  _addClass: function(name, prop) {
    return prop ? name : '';
  },

  _enableTabIndex: function(val) {
    return val ? 0 : -1;
  },

  _isPage: function(pageName, selectedPageName) {
    return this._equal(pageName, selectedPageName);
  },

  _isSelectedSubpage: function(selectedSubpage, subpageName) {
    return selectedSubpage === subpageName;
  },

  _applyActiveClassWhenSubpage: function(selectedSubpage, subpageName) {
    return this._addClass('active', selectedSubpage === subpageName);
  },

  setupSubnavEffects: function() {
    if (!this.hasSubnav) {
      return;
    }

    // Wait one tick for app-header have stamped the page's ghost subnav.
    this.async(function() {
      this._appHeader = document.querySelector('#header');
      this._mainSubnav = this._appHeader.querySelector('.header_subnav');

      // Double check page actually has a subnav.
      if (!this._mainSubnav) {
        return;
      }

      this.listen(IOWA.Elements.ScrollContainer, 'scroll', '_runSubnavEffects');
    });
  },

  teardownSubnavEffects: function() {
    if (!this.hasSubnav) {
      return;
    }

    this.unlisten(IOWA.Elements.ScrollContainer, 'scroll', '_runSubnavEffects');
    this._appHeader = null;
    this._mainSubnav = null;
  },

  _runSubnavEffects: function(e) {
    var scrollingUp = !this._appHeader._wasScrollingDown;

    var subnavScrollTop = e.target.scrollTop -
                          this._appHeader.clientHeight -
                          this.$.mastheadContainer.clientHeight;

    // Scrolling down.
    if (subnavScrollTop >= 0) {
      // Hide the page's subnav when it reaches the top of the page.
      this._mainSubnav.classList.remove('offscreen');
    } else if (scrollingUp && Math.abs(subnavScrollTop) >= this.$.subnav.clientHeight) {
      // Scrolling up.
      // When the user is scrolling back up, return the page's visibility
      // when it's directly under fixed subnav. This make its it appear as
      // if the subnav returns to position: static, scrolling with the page.
      this._mainSubnav.classList.add('offscreen');
    }
=======
>>>>>>> db6a2a2f
  }
};

IOBehaviors.PageBehavior = [PageBehavior, IOBehaviors.UtilBehavior];

})();
</script><|MERGE_RESOLUTION|>--- conflicted
+++ resolved
@@ -166,49 +166,6 @@
       return youtubeUrl;
     }
     return youtubeUrl.replace(/https?:\/\/youtu\.be\//, '');
-<<<<<<< HEAD
-  },
-
-  /**
-   * Returns a subset of an array
-   *
-   * @param {array} array The array.
-   * @param {number} howMany A full URL to a youtube video.
-   */
-  _limit: function(array, howMany) {
-    return array.slice(0, howMany);
-  },
-
-  _equal: function(key, val) {
-    return key === val;
-  },
-
-  _ternary: function(boolean, yes, no) {
-    return boolean ? yes : no;
-  },
-
-  _propOfArrayItem: function(array, index, prop) {
-    return array[index][prop];
-  },
-
-  _addClass: function(name, prop) {
-    return prop ? name : '';
-  },
-
-  _enableTabIndex: function(val) {
-    return val ? 0 : -1;
-  },
-
-  _isPage: function(pageName, selectedPageName) {
-    return this._equal(pageName, selectedPageName);
-  },
-
-  _isSelectedSubpage: function(selectedSubpage, subpageName) {
-    return selectedSubpage === subpageName;
-  },
-
-  _applyActiveClassWhenSubpage: function(selectedSubpage, subpageName) {
-    return this._addClass('active', selectedSubpage === subpageName);
   },
 
   setupSubnavEffects: function() {
@@ -258,8 +215,6 @@
       // if the subnav returns to position: static, scrolling with the page.
       this._mainSubnav.classList.add('offscreen');
     }
-=======
->>>>>>> db6a2a2f
   }
 };
 
