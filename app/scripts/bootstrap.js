--- conflicted
+++ resolved
@@ -143,15 +143,12 @@
       // if (template.mapGalleryActive) {
       //   template.closeMapGallery();
       // }
-<<<<<<< HEAD
-=======
 
       var subnav = document.querySelector('io-schedule-subnav');
       if (subnav) {
         subnav.closeFilters();
       }
 
->>>>>>> b1ebe834
       var live = document.querySelector('io-live');
       if (live) {
         live.openWidget = false;
