/**
 * Copyright 2016 Google Inc. All rights reserved.
 *
 * Licensed under the Apache License, Version 2.0 (the "License");
 * you may not use this file except in compliance with the License.
 * You may obtain a copy of the License at
 *
 *     http://www.apache.org/licenses/LICENSE-2.0
 *
 * Unless required by applicable law or agreed to in writing, software
 * distributed under the License is distributed on an "AS IS" BASIS,
 * WITHOUT WARRANTIES OR CONDITIONS OF ANY KIND, either express or implied.
 * See the License for the specific language governing permissions and
 * limitations under the License.
 */

IOWA.Elements = (function() {
  'use strict';

  const ANALYTICS_LINK_ATTR = 'data-track-link';

  function updateElements() {
    var onPageSelect = function() {
      document.body.removeEventListener('page-select', onPageSelect);

      // Load auth after initial page is setup. This helps do less upfront work
      // until the main schedule data is returned by the worker.
      IOWA.Elements.GoogleSignIn.load = true;

      // Deep link into a subpage.
      var selectedPageEl = IOWA.Elements.LazyPages.selectedPage;
      var parsedUrl = IOWA.Router.parseUrl(window.location.href);
      // Select page's default subpage tab if there's no deep link in the URL.
      selectedPageEl.selectedSubpage = parsedUrl.subpage || selectedPageEl.selectedSubpage;

      var subpage = document.querySelector(
          '.subpage-' + selectedPageEl.selectedSubpage);

      IOWA.PageAnimation.play(
        IOWA.PageAnimation.pageFirstRender(subpage), function() {
          // Let page know transitions are done.
          IOWA.Elements.Template.fire('page-transition-done');
          IOWA.ServiceWorkerRegistration.register();
        }
      );
    };

    document.body.addEventListener('page-select', onPageSelect);

    var main = document.querySelector('.io-main');

    var masthead = document.querySelector('.masthead');
    var nav = masthead.querySelector('#navbar');
    var navPaperTabs = nav.querySelector('paper-tabs');
    var footer = document.querySelector('footer');
    var toast = document.getElementById('toast');
    var liveStatus = document.getElementById('live-status');
    var signin = document.querySelector('google-signin');

    var lazyPages = document.querySelector('lazy-pages');
    lazyPages.selected = IOWA.Elements.Template.selectedPage;

    IOWA.Elements.Drawer = IOWA.Elements.Template.$.appdrawer;
    IOWA.Elements.Masthead = masthead;
    IOWA.Elements.Main = main;
    IOWA.Elements.Nav = nav;
    IOWA.Elements.NavPaperTabs = navPaperTabs;
    IOWA.Elements.Toast = toast;
    IOWA.Elements.LiveStatus = liveStatus;
    IOWA.Elements.Footer = footer;
    IOWA.Elements.GoogleSignIn = signin;
    IOWA.Elements.LazyPages = lazyPages;

    IOWA.Elements.ScrollContainer = window;
<<<<<<< HEAD
    IOWA.Elements.Scroller = document.body;
=======
    IOWA.Elements.Scroller = document.documentElement;
>>>>>>> 4d1525e4

    // Kickoff a11y helpers for elements
    IOWA.A11y.init();
  }

  function init() {
    var template = document.getElementById('t');

    template.app = {}; // Shared global properties among pages.
    template.app.pageTransitionDone = false;
    template.app.fullscreenVideoActive = false;
    template.app.isIOS = IOWA.Util.isIOS();
    template.app.ANALYTICS_LINK_ATTR = ANALYTICS_LINK_ATTR;
    template.app.scheduleData = null;
    template.app.savedSessions = [];
    template.app.dontAutoSubscribe = false;
    template.app.currentUser = null;
    template.app.showMySchedulHelp = true;

    template.pages = IOWA.PAGES; // defined in auto-generated ../pages.js
    template.selectedPage = IOWA.Router.parseUrl(window.location.href).page;

    // FAB scrolling effect caches.
    template._fabCrossFooterThreshold = null; // Scroll limit when FAB sticks.
    template._fabBottom = null; // Bottom to pin FAB at.

    IOWA.Util.setMetaThemeColor('#546E7A');

    // template.closeVideoCard = function() {
    //   this.cardVideoTakeover(this.currentCard, true);
    //   this.toggleVideoOverlayNav();
    // };

    // /**
    //  * Material design video animation.
    //  *
    //  * @param {Element} card The card element to perform the takeover on.
    //  * @param {bool} opt_reverse If true, runs the animation in reverse.
    //  */
    // template.cardVideoTakeover = function(card, opt_reverse) {
    //   if (!card) {
    //     return;
    //   }

    //   var reverse = opt_reverse || false;

    //   // Forward animation sequence. The reverse sequence is played when reverse == true.
    //   // 1. Fade out the play button on the card.
    //   // 2. Transform/scale the video container down to the location and size of the clicked card.
    //   // 3. Remove 2's transform. This scales up video container to fill the viewport.
    //   // 4. Drop down the video controls overlay bar.
    //   // 5. Auto-play the video (on desktop). When it reaches the playing state, fade out the video thumbnail.

    //   var cardPhoto = card.querySelector('.card__photo');
    //   var videoContainer = document.querySelector('.fullvideo__container');
    //   var video = videoContainer.querySelector('.fullvideo__container google-youtube');

    //   var thumbnail = videoContainer.querySelector('.fullvideo_thumbnail');
    //   var playButton = card.querySelector('.play__button');

    //   var cardPhotoMetrics = cardPhoto.getBoundingClientRect();

    //   var viewportWidth = document.documentElement.clientWidth;
    //   var viewportHeight = document.documentElement.clientHeight;

    //   var scaleX = cardPhotoMetrics.width / viewportWidth;
    //   var scaleY = cardPhotoMetrics.height / viewportHeight;
    //   var top = cardPhotoMetrics.top + window.scrollY;

    //   video.pause(); // Pause a running video.

    //   var playButtonPlayer = playButton.animate([{opacity: 1}, {opacity: 0}], {
    //     duration: 350,
    //     iterations: 1,
    //     fill: 'forwards',
    //     easing: 'cubic-bezier(0,0,0.21,1)',
    //     direction: reverse ? 'reverse' : 'normal'
    //   });

    //   playButtonPlayer.onfinish = function() {
    //     var startTransform = 'translate(' + cardPhotoMetrics.left + 'px, ' + top + 'px) ' +
    //                          'scale(' + scaleX + ', ' + scaleY + ')';

    //     if (reverse) {
    //       // Fade in thumbnail before shrinking.
    //       thumbnail.classList.remove('fadeout');
    //     } else {
    //       // Scale down the video container before unhiding it.
    //       // TODO(ericbidelman): shouldn't have to do this. The initial state
    //       // is setup in the animate() below.
    //       videoContainer.style.transform = videoContainer.style.webkitTransform = startTransform;
    //     }

    //     // Container is shrunk and in the card's location.
    //     // Unhide it so thumbnail is visible.
    //     videoContainer.hidden = false;

    //     var player = videoContainer.animate([
    //       {transform: startTransform},
    //       {transform: 'translate(0, 0) scale(1)'}
    //     ], {
    //       duration: 400,
    //       direction: reverse ? 'reverse' : 'normal',
    //       iterations: 1,
    //       fill: 'forwards',
    //       easing: 'cubic-bezier(0.4,0,0.2,1)'
    //     });

    //     player.onfinish = function() {
    //       if (reverse) {
    //         this.set('app.fullscreenVideoActive', false); // remove from DOM.
    //         this.currentCard = null;
    //       } else {
    //         thumbnail.classList.add('fadeout');
    //         this.toggleVideoOverlayNav(); // Drop down back button control.
    //       }
    //     }.bind(this);
    //   }.bind(this);
    // };

    // template.openVideo = function(e) {
    //   var path = Polymer.dom(e).path;

    //   var target = null;
    //   for (var i = 0; i < path.length; ++i) {
    //     var el = path[i];
    //     if (el.classList && el.classList.contains('card__video')) {
    //       target = el;
    //       break;
    //     }
    //   }

    //   if (!target) {
    //     return;
    //   }

    //   this.currentCard = target; // Polymer.dom(e).rootTarget;
    //   this.set('app.fullscreenVideoActive', true); // Activate the placeholder template.

    //   Polymer.dom.flush();

    //   // Note: IE10 doesn't support .dataset.
    //   var videoId = this._toVideoIdFilter(
    //       this.currentCard.getAttribute('data-videoid'));

    //   IOWA.Analytics.trackEvent('video', 'watch', videoId);
    //   IOWA.IOFirebase.markVideoAsViewed(videoId);

    //   var videoContainer = document.querySelector('.fullvideo__container');
    //   var video = videoContainer.querySelector('google-youtube');

    //   video.addEventListener('google-youtube-ready', function() {
    //     video.videoId = videoId;
    //     this.cardVideoTakeover(this.currentCard);
    //   }.bind(this));

    //   var thumbnail = videoContainer.querySelector('.fullvideo_thumbnail');
    //   thumbnail.src = this.currentCard.getAttribute('data-videoimg'); // IE10 doesn't support .dataset.
    // };

    // template.closeMastheadVideo = function() {
    //   this.mastheadVideoActive = false;
    // };

    // template.openMastheadVideo = function(e) {
    //   var target = Polymer.dom(e).rootTarget;

    //   IOWA.Analytics.trackEvent(
    //       'link', 'click', target.getAttribute(ANALYTICS_LINK_ATTR));

    //   this.mastheadVideoActive = true; // stamp template

    //   Polymer.dom.flush();

    //   var dialog = IOWA.Elements.Main.querySelector('paper-dialog');
    //   var video = dialog.querySelector('google-youtube');

    //   video.addEventListener('google-youtube-ready', function() {
    //     dialog.toggle();
    //   });
    // };

    template.openSettings = function(e) {
      var attr = Polymer.dom(e).rootTarget.getAttribute(ANALYTICS_LINK_ATTR);
      if (attr) {
        IOWA.Analytics.trackEvent('link', 'click', attr);
      }
      IOWA.Elements.Nav.querySelector('paper-menu-button').open();
    };

    template.setSelectedPageToHome = function() {
      this.selectedPage = 'home';
    };

    template.backToTop = function(e) {
      e.preventDefault();

      Polymer.AppLayout.scroll({
        top: 0,
        behavior: 'smooth',
        target: IOWA.Elements.Scroller
      });

      // Move focus to the top of the page
      IOWA.A11y.focusNavigation();
    };

    template.toggleDrawer = function() {
      this.$.appdrawer.toggle();
    };

    // template.onCountdownTimerThreshold = function(e, detail) {
    //   if (detail.label === 'Ended') {
    //     this.countdownEnded = true;
    //   }
    // };

    template.signIn = function(e) {
      if (e) {
        e.preventDefault();
        var target = Polymer.dom(e).rootTarget;
        if (target.hasAttribute(ANALYTICS_LINK_ATTR)) {
          IOWA.Analytics.trackEvent(
              'link', 'click', target.getAttribute(ANALYTICS_LINK_ATTR));
        }
      }
      IOWA.Elements.GoogleSignIn.signIn();
    };

    template.signOut = function(e) {
      if (e) {
        e.preventDefault();
        var target = Polymer.dom(e).rootTarget;
        if (target.hasAttribute(ANALYTICS_LINK_ATTR)) {
          IOWA.Analytics.trackEvent(
              'link', 'click', target.getAttribute(ANALYTICS_LINK_ATTR));
        }
      }
      IOWA.Elements.GoogleSignIn.signOut();
    };

    template.updateNotifyUser = function(e) {
      // Both these functions are asynchronous and return promises. Since there's no specific
      // callback or follow-up that needs to be performed once they complete, the returned promise
      // is ignored.
      var target = Polymer.dom(e).localTarget;
      if (target.checked) {
        // subscribePromise() handles registering a subscription with the browser's push manager
        // and toggling the notify state to true in the backend via an API call.
        IOWA.Notifications.subscribePromise().then(function() {
          template.set('app.dontAutoSubscribe', false);
        }).catch(function(error) {
          if (error && error.name === 'AbortError') {
            IOWA.Elements.Toast.showMessage('Please update your notification permissions', null, 'Learn how', function() {
              window.open('permissions', '_blank');
            });
          }
        });
      } else {
        // The steps to turn off notifications are broken down into two separate promises, the first
        // which unsubscribes from the browser's push manager and the second which sets the notify
        // state to false in the backend via an API call.
        this.set('app.dontAutoSubscribe', true);
        IOWA.Notifications.unsubscribeFromPushManagerPromise()
          .then(IOWA.Notifications.disableNotificationsPromise)
          .catch(IOWA.Util.reportError);
      }
    };

    // Updates IOWA.Elements.GoogleSignIn.user.notify = true iff the browser supports notifications,
    // global notifications are enabled, the current browser has a push subscription,
    // and window.Notification.permission === 'granted'.
    // Updates IOWA.Elements.GoogleSignIn.user.notify = false otherwise.
    template.getNotificationState = function() {
      // This sends a signal to the template that we're still calculating the proper state, and
      // that the checkbox should be disabled for the time being.
      IOWA.Elements.GoogleSignIn.set('user.notify', null);

      // First, check the things that can be done synchronously, before the promises.
      if (IOWA.Notifications.isSupported && window.Notification.permission === 'granted') {
        // Check to see if notifications are enabled globally, via an API call to the backend.
        IOWA.Notifications.isNotifyEnabledPromise().then(function(isGlobalNotifyEnabled) {
          if (isGlobalNotifyEnabled) {
            // If notifications are on globally, next check to see if there's an existing push
            // subscription for the current browser.
            IOWA.Notifications.isExistingSubscriptionPromise().then(function(isExistingSubscription) {
              // Set user.notify property based on whether there's an existing push manager subscription
              IOWA.Elements.GoogleSignIn.set('user.notify', isExistingSubscription);
            });
          } else {
            // If notifications are off globally, then always set the user.notify to false.
            IOWA.Elements.GoogleSignIn.set('user.notify', false);
          }
        }).catch(function() {
          // If something goes wrong while calculating the notifications state, just assume false.
          IOWA.Elements.GoogleSignIn.set('user.notify', false);
        });
      } else {
        // Wrap this in an async to ensure that the checked attribute is properly updated.
        this.async(function() {
          IOWA.Elements.GoogleSignIn.set('user.notify', false);
        });
      }
    };

    template.initFabScroll = function() {
      if (this.app.isPhoneSize) {
        return;
      }

      this.$.fab.style.top = ''; // clear out old styles.

      var containerHeight = IOWA.Elements.ScrollContainer === window ?
          IOWA.Elements.ScrollContainer.innerHeight : IOWA.Elements.ScrollContainer.scrollHeight;
      var fabMetrics = this.$.fab.getBoundingClientRect();

<<<<<<< HEAD
      this._fabBottom = parseInt(window.getComputedStyle(this.$.fab).getPropertyValue('bottom'), 10);
=======
      this._fabBottom = parseInt(window.getComputedStyle(this.$.fab).bottom, 10);
>>>>>>> 4d1525e4

      this._fabCrossFooterThreshold = IOWA.Elements.Scroller.scrollHeight - containerHeight - fabMetrics.height;

      // Make sure FAB is in correct location when window is resized.
<<<<<<< HEAD
      this._setFabPosition(this._scrollTopValue(IOWA.Elements.Scroller));
=======
      this._setFabPosition(IOWA.Elements.Masthead._scrollTop);
>>>>>>> 4d1525e4

      // Note: there's no harm in re-adding existing listeners with
      // the same params.
      this.listen(IOWA.Elements.ScrollContainer, 'scroll', '_onContentScroll');
    };

    template._setFabPosition = function(scrollTop) {
      // Hide back to top FAB if user is at the top.
      var MIN_SCROLL_BEFORE_SHOW = 10;
      if (scrollTop <= MIN_SCROLL_BEFORE_SHOW) {
        this.$.fab.classList.remove('active');
        this.debounce('updatefaba11y', function() {
          this.$.fabAnchor.setAttribute('tabindex', -1);
          this.$.fabAnchor.setAttribute('aria-hidden', true);
        }, 500);
        return; // cut out early.
      }

      this.$.navbar.classList.add('scrolled');
      this.$.fab.classList.add('active'); // Reveal FAB.
      this.debounce('updatefaba11y', function() {
        this.$.fabAnchor.setAttribute('tabindex', 0);
        this.$.fabAnchor.setAttribute('aria-hidden', false);
      }, 500);

      if (this._fabCrossFooterThreshold <= scrollTop) {
<<<<<<< HEAD
        this.$.fab.style.bottom = (this._fabBottom + (scrollTop - this._fabCrossFooterThreshold)) + 'px';
      } else {
        this.$.fab.style.bottom = '';
      }
    };

    template._scrollTopValue = function(element) {
      if (element === document.documentElement || element === document.body) {
        return (document.documentElement && document.documentElement.scrollTop) ||
          document.body.scrollTop;
=======
        this.$.fab.style.transform = 'translateY(-' + (scrollTop - this._fabCrossFooterThreshold) + 'px)';
      } else {
        this.$.fab.style.transform = '';
>>>>>>> 4d1525e4
      }
      return element.scrollTop;
    };

    template._onContentScroll = function() {
<<<<<<< HEAD
      var scrollTop = this._scrollTopValue(IOWA.Elements.Scroller);
=======
      var scrollTop = IOWA.Elements.Masthead._scrollTop;
>>>>>>> 4d1525e4

      if (scrollTop === 0) {
        this.$.navbar.classList.remove('scrolled');
      } else {
        this.$.navbar.classList.add('scrolled');
      }

      // Note, we should not call this on every scroll event, but scoping
      // the update to the nav is very cheap (< 1ms).
      IOWA.Elements.NavPaperTabs.updateStyles();

      this._setFabPosition(scrollTop);
    };

    template._isPage = function(page, selectedPage) {
      return page === selectedPage;
    };

    template._disableNotify = function(notify) {
      return notify === null;
    };

    template.closeDrawer = function() {
      this.$.appdrawer.close();
    };

    template.addEventListener('dom-change', updateElements);

    template.addEventListener('page-transition-done', function() {
      this.set('app.pageTransitionDone', true);
      IOWA.Elements.NavPaperTabs.style.pointerEvents = '';

      this.initFabScroll(); // init FAB scrolling behavior.
    });

    template.addEventListener('page-transition-start', function() {
      this.set('app.pageTransitionDone', false);
      IOWA.Elements.NavPaperTabs.style.pointerEvents = 'none';
    });

    IOWA.Elements.Template = template;
  }

  return {
    init: init
  };
})();<|MERGE_RESOLUTION|>--- conflicted
+++ resolved
@@ -72,11 +72,7 @@
     IOWA.Elements.LazyPages = lazyPages;
 
     IOWA.Elements.ScrollContainer = window;
-<<<<<<< HEAD
-    IOWA.Elements.Scroller = document.body;
-=======
     IOWA.Elements.Scroller = document.documentElement;
->>>>>>> 4d1525e4
 
     // Kickoff a11y helpers for elements
     IOWA.A11y.init();
@@ -393,20 +389,12 @@
           IOWA.Elements.ScrollContainer.innerHeight : IOWA.Elements.ScrollContainer.scrollHeight;
       var fabMetrics = this.$.fab.getBoundingClientRect();
 
-<<<<<<< HEAD
-      this._fabBottom = parseInt(window.getComputedStyle(this.$.fab).getPropertyValue('bottom'), 10);
-=======
       this._fabBottom = parseInt(window.getComputedStyle(this.$.fab).bottom, 10);
->>>>>>> 4d1525e4
 
       this._fabCrossFooterThreshold = IOWA.Elements.Scroller.scrollHeight - containerHeight - fabMetrics.height;
 
       // Make sure FAB is in correct location when window is resized.
-<<<<<<< HEAD
-      this._setFabPosition(this._scrollTopValue(IOWA.Elements.Scroller));
-=======
       this._setFabPosition(IOWA.Elements.Masthead._scrollTop);
->>>>>>> 4d1525e4
 
       // Note: there's no harm in re-adding existing listeners with
       // the same params.
@@ -433,32 +421,14 @@
       }, 500);
 
       if (this._fabCrossFooterThreshold <= scrollTop) {
-<<<<<<< HEAD
-        this.$.fab.style.bottom = (this._fabBottom + (scrollTop - this._fabCrossFooterThreshold)) + 'px';
-      } else {
-        this.$.fab.style.bottom = '';
-      }
-    };
-
-    template._scrollTopValue = function(element) {
-      if (element === document.documentElement || element === document.body) {
-        return (document.documentElement && document.documentElement.scrollTop) ||
-          document.body.scrollTop;
-=======
         this.$.fab.style.transform = 'translateY(-' + (scrollTop - this._fabCrossFooterThreshold) + 'px)';
       } else {
         this.$.fab.style.transform = '';
->>>>>>> 4d1525e4
-      }
-      return element.scrollTop;
+      }
     };
 
     template._onContentScroll = function() {
-<<<<<<< HEAD
-      var scrollTop = this._scrollTopValue(IOWA.Elements.Scroller);
-=======
       var scrollTop = IOWA.Elements.Masthead._scrollTop;
->>>>>>> 4d1525e4
 
       if (scrollTop === 0) {
         this.$.navbar.classList.remove('scrolled');
