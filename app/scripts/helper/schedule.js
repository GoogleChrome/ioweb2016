/**
 * Copyright 2016 Google Inc. All rights reserved.
 *
 * Licensed under the Apache License, Version 2.0 (the "License");
 * you may not use this file except in compliance with the License.
 * You may obtain a copy of the License at
 *
 *     http://www.apache.org/licenses/LICENSE-2.0
 *
 * Unless required by applicable law or agreed to in writing, software
 * distributed under the License is distributed on an "AS IS" BASIS,
 * WITHOUT WARRANTIES OR CONDITIONS OF ANY KIND, either express or implied.
 * See the License for the specific language governing permissions and
 * limitations under the License.
 */

'use strict';

self.IOWA = self.IOWA || {};

class Schedule {

  /**
   * Name of the local DB table keeping the queued updates to the API endpoint.
   * @constant
   * @type {string}
   */
  get QUEUED_SESSION_API_UPDATES_DB_NAME() {
    return 'toolbox-offline-session-updates';
  }

  /**
   * Schedule API endpoint.
   * @constant
   * @type {string}
   */
  get SCHEDULE_ENDPOINT() {
    return 'api/v1/schedule';
  }

  /**
   * Survey API endpoint.
   * @constant
   * @type {string}
   */
  get SURVEY_ENDPOINT() {
    return 'api/v1/user/survey';
  }

  constructor() {
    this.scheduleData_ = null;

    this.cache = {
      userSavedSessions: [],
      userSavedSurveys: []
    };

    // A promise fulfilled by the loaded schedule.
    this.scheduleDeferredPromise = null;

    // The resolve function for scheduleDeferredPromise;
    this.scheduleDeferredPromiseResolver = null;
  }

  /**
   * Create the deferred schedule-fetching promise `scheduleDeferredPromise`.
   * @private
   */
  createScheduleDeferred_() {
    let scheduleDeferred = IOWA.Util.createDeferred();
    this.scheduleDeferredPromiseResolver = scheduleDeferred.resolve;
    this.scheduleDeferredPromise = scheduleDeferred.promise.then(data => {
      this.scheduleData_ = data.scheduleData;

      let template = IOWA.Elements.Template;
      template.set('app.scheduleData', data.scheduleData);
      template.set('app.filterSessionTypes', data.tags.filterSessionTypes);
      template.set('app.filterThemes', data.tags.filterThemes);
      template.set('app.filterTopics', data.tags.filterTopics);

      return this.scheduleData_;
    });
  }

  /**
   * Fetches the I/O schedule data. If the schedule has not been loaded yet, a
   * network request is kicked off. To wait on the schedule without
   * triggering a request for it, use `schedulePromise`.
   * @return {Promise} Resolves with response schedule data.
   */
  fetchSchedule() {
    if (this.scheduleData_) {
      return Promise.resolve(this.scheduleData_);
    }

    return IOWA.Request.xhrPromise('GET', this.SCHEDULE_ENDPOINT, false).then(resp => {
      this.scheduleData_ = resp;
      return this.scheduleData_;
    });
  }

  /**
   * Returns a promise fulfilled when the master schedule is loaded.
   * @return {!Promise} Resolves with response schedule data.
   */
  schedulePromise() {
    if (!this.scheduleDeferredPromise) {
      this.createScheduleDeferred_();
    }

    return this.scheduleDeferredPromise;
  }

  /**
   * Resolves the schedule-fetching promise.
   * @param {{scheduleData, tags}} data
   */
  resolveSchedulePromise(data) {
    if (!this.scheduleDeferredPromiseResolver) {
      this.createScheduleDeferred_();
    }

    this.scheduleDeferredPromiseResolver(data);
  }

  /**
   * Fetches the resource from cached value storage or network.
   * If this is the first time it's been called, then uses the cache-then-network strategy to
   * first try to read the data stored in the Cache Storage API, and invokes the callback with that
   * response. It then tries to fetch a fresh copy of the data from the network, saves the response
   * locally in memory, and resolves the promise with that response.
   * @param {string} url The address of the resource.
   * @param {string} resourceCache A variable name to store the cached resource.
   * @param {function} callback The callback to execute when the user survey data is available.
   */
  // TODO: change and use this to cache Firebase requests instead of API requests.
  // TODO: Might want to move all caching logic inside IOFirebase (not sure).
  // TODO: Currently this is not being called.
  // TODO: Might be best to change that to a "read from cache" instead of keeping it as a more
  // TODO: generic "fetch" that does both cache+fetch because that's not really how Firebase works.
  // TODO: Firebase relies only on events.
  fetchResource(url, resourceCache, callback) {
    if (this.cache[resourceCache].length) {
      callback(this.cache[resourceCache]);
    } else {
      let callbackWrapper = resource => {
        this.cache[resourceCache] = resource || [];
        callback(this.cache[resourceCache]);
      };

      IOWA.Request.cacheThenNetwork(url, callback, callbackWrapper, true);
    }
  }

  /**
   * Wait for the master schedule to have loaded, then use `IOFirebase.registerToSessionUpdates()`
   * to fetch the initial user's schedule, bind it for display and listen for further updates.
   * registerToSessionUpdates() doesn't wait for the user to be signed in, so ensure that there is a
   * signed-in user before calling this function.
   */
  loadUserSchedule() {
    let sessionUpdatesCallback = (sessionId, data) => {
      let template = IOWA.Elements.Template;

      let savedSessions = template.app.savedSessions;
      let savedSessionsListIndex = savedSessions.indexOf(sessionId);
      let sessionsListIndex = template.app.scheduleData.sessions.findIndex(
        session => session.id === sessionId);
      if (data && data.bookmarked && savedSessions.indexOf(sessionId) === -1) {
        // Add session to bookmarked sessions.
        template.push('app.savedSessions', sessionId);
        template.set(`app.scheduleData.sessions.${sessionsListIndex}.saved`, true);

        debugLog(`Session ${sessionId} bookmarked!`);
      } else if (data && !data.bookmarked && savedSessionsListIndex !== -1) {
        // Remove the session from the bookmarks if present.
        template.splice('app.savedSessions', savedSessionsListIndex, 1);
        template.set(`app.scheduleData.sessions.${sessionsListIndex}.saved`, false);

        debugLog(`Session ${sessionId} removed from bookmarks!`);
      }
    };

    let sessionFeedbackUpdatesCallback = sessionId => {
      let template = IOWA.Elements.Template;
      let savedFeedback = template.app.savedSurveys;
      let sessionsListIndex = template.app.scheduleData.sessions.findIndex(
        session => session.id === sessionId);
      if (savedFeedback.indexOf(sessionId) === -1) {
        // Add feedback to saved feedbacks.
        template.push('app.savedSurveys', sessionId);
        template.set(`app.scheduleData.sessions.${sessionsListIndex}.rated`, true);

        debugLog(`Session ${sessionId} has received feedback!`);
      }
    };

    // Only fetch their schedule if the worker has responded with the master schedule.
    this.schedulePromise().then(() => {
      // This will read cached my_schedule and feedback data from IndexedDB
      // locally, and use it to initially populate the schedule page.
      return Promise.all([
        IOWA.IOFirebase.replayCachedSavedSessions(sessionUpdatesCallback),
        IOWA.IOFirebase.replayCachedSessionFeedback(sessionFeedbackUpdatesCallback)
      ]);
    }).then(() => {
      IOWA.Auth.waitForSignedIn().then(() => {
        return IOWA.IOFirebase.clearCachedReads();
      }).then(() => {
        // Get entire initial list of user's saved sessions.
        IOWA.IOFirebase.getUserSchedule().then(savedSessions => {
          IOWA.Elements.Template.set('app.savedSessions', savedSessions);
        });

<<<<<<< HEAD
      IOWA.Auth.waitForSignedIn('Sign in to add events to My Schedule').then(() => {
        // Get entire initial list of user's saved sessions, once.
        let fbRef = IOWA.IOFirebase.firebaseRef;
        let userId = fbRef.getAuth().uid;
        fbRef.child(`users/${userId}/my_sessions`)
             .orderByChild('bookmarked')
             .equalTo(true)
             .once('value', function(data) {
               let savedSessions = Object.keys(data.val());
               IOWA.Elements.Template.set('app.savedSessions', savedSessions);
             });

=======
>>>>>>> 79373907
        // Listen to session bookmark updates.
        IOWA.IOFirebase.registerToSessionUpdates(sessionUpdatesCallback);

        // Listen to feedback updates.
        IOWA.IOFirebase.registerToFeedbackUpdates(sessionFeedbackUpdatesCallback);
      });
    });
  }

  /**
   * Adds/removes a session from the user's bookmarked sessions.
   * @param {string} sessionId The session to add/remove.
   * @param {Boolean} save True if the session should be added, false if it
   *     should be removed.
   * @return {Promise} Resolves with the server's response.
   */
  saveSession(sessionId, save) {
    IOWA.Analytics.trackEvent('session', 'bookmark', save ? 'save' : 'remove');
    return IOWA.Auth.waitForSignedIn('Sign in to add events to My Schedule').then(() => {
      return IOWA.IOFirebase.toggleSession(sessionId, save)
          .catch(error => IOWA.Elements.Toast.showMessage(
              error + ' The change will be retried on your next visit.'));
    });
  }

  /**
   * Submits session-related request to backend.
   * @param {string} url Request url.
   * @param {string} method Request method, e.g. 'PUT'.
   * @param {Object} payload JSON payload.
   * @param {string} errorMsg Message to be shown on error.
   * @param {function} callback Callback to be called with the resource.
   * @return {Promise} Resolves with the server's response.
   */
  submitSessionRequest(url, method, payload, errorMsg, callback) {
    return IOWA.Request.xhrPromise(method, url, true, payload)
      .then(callback.bind(this))
      .catch(error => {
        // error will be an XMLHttpRequestProgressEvent if the xhrPromise()
        // was rejected due to a network error.
        // Otherwise, error will be a Error object.
        if ('serviceWorker' in navigator && XMLHttpRequestProgressEvent &&
          error instanceof XMLHttpRequestProgressEvent) {
          IOWA.Elements.Toast.showMessage(
            errorMsg + ' The change will be retried on your next visit.');
        } else {
          IOWA.Elements.Toast.showMessage(errorMsg);
        }
        throw error;
      });
  }

  /**
   * Submits session survey results.
   * @param {string} sessionId The session to be rated.
   * @param {Object} answers An object with question/answer pairs.
   * @return {Promise} Resolves with the server's response.
   */
  saveSurvey(sessionId, answers) {
    IOWA.Analytics.trackEvent('session', 'rate', sessionId);

    return IOWA.Auth.waitForSignedIn('Sign in to submit feedback').then(() => {
      let url = `${this.SURVEY_ENDPOINT}/${sessionId}`;
      let callback = response => {
        IOWA.Elements.Template.set('app.savedSurveys', response);
        IOWA.IOFirebase.markSessionRated(sessionId);
      };
      return this.submitSessionRequest(
        url, 'PUT', answers, 'Unable to save feedback results.', callback);
    });
  }

  /**
   * Shows a notification when bookmarking/removing a session.
   * @param {Boolean} saved True if the session was saved. False if it was removed.
   * @param {string=} opt_message Optional override message for the
   * "Added to My Schedule" toast.
   */
  bookmarkSessionNotification(saved, opt_message) {
    let message = opt_message || 'You\'ll get a notification when it starts.';
    let template = IOWA.Elements.Template;

    if (saved) {
      // If IOWA.Elements.Template.dontAutoSubscribe is true, this promise will reject immediately,
      // and we'll just add the session without attempting to auto-subscribe.
      return IOWA.Notifications.subscribePromise(template.app.dontAutoSubscribe).then(() => {
        IOWA.Elements.Toast.showMessage('Added to My Schedule. ' + message);
      }).catch(error => {
        template.set('app.dontAutoSubscribe', true);
        if (error && error.name === 'AbortError') {
          // AbortError indicates that the subscription couldn't be completed due to the page
          // permissions for notifications being set to denied.
          IOWA.Elements.Toast.showMessage('Added to My Schedule. Want to enable notifications?',
              null, 'Learn how', () => window.open('permissions', '_blank'));
        } else {
          // If the subscription failed for some other reason, like because we're not
          // auto-subscribing, show the normal toast.
          IOWA.Elements.Toast.showMessage('Added to My Schedule.');
        }
      });
    }
    IOWA.Elements.Toast.showMessage('Removed from My Schedule');
  }

  generateFilters(tags = {}) {
    let filterSessionTypes = [];
    let filterThemes = [];
    let filterTopics = [];

    let sortedTags = Object.keys(tags).map(tag => {
      return tags[tag];
    }).sort((a, b) => {
      if (a.order_in_category < b.order_in_category) {
        return -1;
      }
      if (a.order_in_category > b.order_in_category) {
        return 1;
      }
      return 0;
    });

    for (let i = 0; i < sortedTags.length; ++i) {
      let tag = sortedTags[i];
      switch (tag.category) {
        case 'TYPE':
          filterSessionTypes.push(tag.name);
          break;
        case 'TOPIC':
          filterTopics.push(tag.name);
          break;
        case 'THEME':
          filterThemes.push(tag.name);
          break;
      }
    }

    return {
      filterSessionTypes: filterSessionTypes,
      filterThemes: filterThemes,
      filterTopics: filterTopics
    };
  }

  updateSavedSessionsUI_(savedSessions) {
    //  Mark/unmarked sessions the user has bookmarked.
    let template = IOWA.Elements.Template;
    let sessions = template.app.scheduleData.sessions;
    for (let i = 0; i < sessions.length; ++i) {
      let isSaved = savedSessions.indexOf(sessions[i].id) !== -1;
      template.set(`app.scheduleData.sessions.${i}.saved`, isSaved);
    }
  }

<<<<<<< HEAD
=======
  /**
   * Clear all user schedule data from display.
   */
  clearUserSchedule() {
    let template = IOWA.Elements.Template;
    template.set('app.savedSessions', []);
    this.updateSavedSessionsUI_(template.app.savedSessions);
    this.clearCachedUserSchedule();
  }

  clearCachedUserSchedule() {
    this.cache.userSavedSessions = [];
  }

>>>>>>> 79373907
  getSessionById(sessionId) {
    for (let i = 0; i < this.scheduleData_.sessions.length; ++i) {
      let session = this.scheduleData_.sessions[i];
      if (session.id === sessionId) {
        return session;
      }
    }
    return null;
  }

}

IOWA.Schedule = IOWA.Schedule || new Schedule();<|MERGE_RESOLUTION|>--- conflicted
+++ resolved
@@ -212,21 +212,6 @@
           IOWA.Elements.Template.set('app.savedSessions', savedSessions);
         });
 
-<<<<<<< HEAD
-      IOWA.Auth.waitForSignedIn('Sign in to add events to My Schedule').then(() => {
-        // Get entire initial list of user's saved sessions, once.
-        let fbRef = IOWA.IOFirebase.firebaseRef;
-        let userId = fbRef.getAuth().uid;
-        fbRef.child(`users/${userId}/my_sessions`)
-             .orderByChild('bookmarked')
-             .equalTo(true)
-             .once('value', function(data) {
-               let savedSessions = Object.keys(data.val());
-               IOWA.Elements.Template.set('app.savedSessions', savedSessions);
-             });
-
-=======
->>>>>>> 79373907
         // Listen to session bookmark updates.
         IOWA.IOFirebase.registerToSessionUpdates(sessionUpdatesCallback);
 
@@ -380,8 +365,6 @@
     }
   }
 
-<<<<<<< HEAD
-=======
   /**
    * Clear all user schedule data from display.
    */
@@ -396,7 +379,6 @@
     this.cache.userSavedSessions = [];
   }
 
->>>>>>> 79373907
   getSessionById(sessionId) {
     for (let i = 0; i < this.scheduleData_.sessions.length; ++i) {
       let session = this.scheduleData_.sessions[i];
