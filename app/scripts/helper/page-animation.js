/**
 * Copyright 2015 Google Inc. All rights reserved.
 *
 * Licensed under the Apache License, Version 2.0 (the "License");
 * you may not use this file except in compliance with the License.
 * You may obtain a copy of the License at
 *
 *     http://www.apache.org/licenses/LICENSE-2.0
 *
 * Unless required by applicable law or agreed to in writing, software
 * distributed under the License is distributed on an "AS IS" BASIS,
 * WITHOUT WARRANTIES OR CONDITIONS OF ANY KIND, either express or implied.
 * See the License for the specific language governing permissions and
 * limitations under the License.
 */

 /**
  * @fileOverview Animations for page transitions.
  */

IOWA.PageAnimation = (function() {
  var CONTENT_SLIDE_DURATION = 300;
  var CONTENT_SLIDE_DELAY = 200;
  var CONTENT_SLIDE_EASING = 'cubic-bezier(0.4, 0, 0.2, 1)';
  var CONTENT_SLIDE_LENGTH = '100px';

  var CONTENT_SLIDE_OPTIONS = {
    duration: CONTENT_SLIDE_DURATION,
    easing: CONTENT_SLIDE_EASING,
    fill: 'forwards'
  };

  var CONTENT_SLIDE_DELAY_OPTIONS = {
    duration: CONTENT_SLIDE_DURATION,
    delay: CONTENT_SLIDE_DELAY,
    easing: CONTENT_SLIDE_EASING,
    fill: 'forwards'
  };

  const RIPPLE_COLOR = '#fff';

  /**
   * Fades element out.
   * @param {Element} el DOM element.
   * @param {Object} option Options for the transition, e.g. duration.
   * @return {Animation} Ripple animation definition.
   */
  function elementFadeOut(el, options) {
    options.fill = 'forwards'; // Always keep the state at the end of animation.
    return new KeyframeEffect(el, [{opacity: 1}, {opacity: 0}], options);
  }

  /**
   * Fades element in.
   * @param {Element} el DOM element.
   * @param {Object} option Options for the transition, e.g. duration.
   * @return {Animation} Ripple animation definition.
   */
  function elementFadeIn(el, options) {
    options.fill = 'forwards'; // Always keep the state at the end of animation.
    return new KeyframeEffect(el, [{opacity: 0}, {opacity: 1}], options);
  }

  /**
   * Returns an animation to slide out and fade out a section of a page.
   * Used together with sectionSlideIn for subpage transitions.
   * @param {Element} section Section to slide out.
   * @return {GroupEffect} Page animation definition.
   */
  function sectionSlideOut(section) {
    var main = section.querySelector('.slide-up');
    var mainDelayed = section.querySelector('.slide-up-delay');
    var start = {
      transform: 'translate(0, 0)',
      opacity: 1
    };
    var end = {
      transform: 'translate(0, ' + CONTENT_SLIDE_LENGTH + ')',
      opacity: 0
    };
    return new GroupEffect([
      new KeyframeEffect(main, [start, end], CONTENT_SLIDE_DELAY_OPTIONS),
      new KeyframeEffect(mainDelayed, [start, end], CONTENT_SLIDE_OPTIONS)
    ]);
  }

  /**
   * Returns an animation to slide up and fade in a section of a page.
   * Used together with sectionSlideOut for subpage transitions.
   * @param {Element} section Section to slide in.
   * @return {GroupEffect} Page animation definition.
   */
  function sectionSlideIn(section) {
    var main = section.querySelector('.slide-up');
    var mainDelayed = section.querySelector('.slide-up-delay');
    var start = {
      transform: 'translate(0, ' + CONTENT_SLIDE_LENGTH + ')',
      opacity: 0
    };
    var end = {
      transform: 'translate(0, 0)',
      opacity: 1
    };
    return new GroupEffect([
      new KeyframeEffect(main, [start, end], CONTENT_SLIDE_OPTIONS),
      new KeyframeEffect(mainDelayed, [start, end], CONTENT_SLIDE_DELAY_OPTIONS)
    ]);
  }

  /**
   * Returns an animation to slide and fade out the main content of the page.
   * Used together with contentSlideIn for page transitions.
   * @return {GroupEffect} Page animation definition.
   */
  function contentSlideOut() {
    return new GroupEffect([
      sectionSlideOut(IOWA.Elements.Main),
      elementFadeOut(IOWA.Elements.MastheadMeta, CONTENT_SLIDE_OPTIONS),
      elementFadeOut(IOWA.Elements.MastheadMetaCorner, CONTENT_SLIDE_OPTIONS),
      elementFadeOut(IOWA.Elements.Footer, {duration: 0}) // Hide instantly.
    ]);
  }

  /**
   * Returns an animation to slide up and fade in the main content of the page.
   * Used together with contentSlideOut for page transitions.
   * TODO: Should be possible by reversing slideout animation.
   * @return {GroupEffect} Page animation definition.
   */
  function contentSlideIn() {
    return new GroupEffect([
      sectionSlideIn(IOWA.Elements.Main),
      elementFadeIn(IOWA.Elements.MastheadMetaCorner, CONTENT_SLIDE_OPTIONS),
      elementFadeIn(IOWA.Elements.Footer, CONTENT_SLIDE_DELAY_OPTIONS)
    ]);
  }

  /**
   * Returns an animation to slide the top nav out of the screen.
   * @return {KeyframeEffect} Page animation definition.
   */
  function navSlideOut() {
    return new KeyframeEffect(IOWA.Elements.Nav, [
       {transform: 'translateY(0)'},
       {transform: 'translateY(-100%)'}
    ], CONTENT_SLIDE_OPTIONS);
  }

  /**
   * Returns an animation to slide the top nav into the screen.
   * @return {KeyframeEffect} Page animation definition.
   */
  function navSlideIn() {
    return new KeyframeEffect(IOWA.Elements.Nav, [
       {transform: 'translateY(-100%)'},
       {transform: 'translateY(0)'}
    ], CONTENT_SLIDE_OPTIONS);
  }

  /**
   * Returns an animation to play a color ink ripple.
   * @param {Element} ripple Ripple DOM element.
   * @param {number} x X coordinate of the center of the ripple.
   * @param {number} y Y coordinate of the center of the ripple.
   * @param {number} duration How long is the animation.
   * @param {string} duration color Ripple color.
   * @param {boolean} isFadeRipple If true, play a temporary glimpse ripple.
   *     If false, play a regular opaque color ripple.
   * @return {Animation} Ripple animation definition.
   */
  function rippleEffect(ripple, x, y, duration, color, isFadeRipple) {
    var translate = 'translate3d(' + x + 'px,' + y + 'px, 0)';
    var parentRect = ripple.parentNode.getBoundingClientRect();
    var scaleTo = Math.ceil((Math.max(
        parentRect.width, parentRect.height) / ripple.offsetHeight) * 2);

    var start = {
      transform: translate + ' scale(0)',
      opacity: isFadeRipple ? 0.5 : 1,
      backgroundColor: color
    };
    var end = {
      transform: translate + ' scale(' + scaleTo + ')',
      opacity: isFadeRipple ? 0 : 1,
      backgroundColor: color
    };
    var animation = new KeyframeEffect(ripple, [start, end], {
      duration: duration,
      fill: 'forwards'  // Makes ripple keep its state at the end of animation
    });
    return animation;
  }

  /**
   * An animation for the first page render. It slides the content in
   * and fades in the masthead meta.
   * @return {Animation} Ripple animation definition.
   */
  function pageFirstRender(section) {
    if (section) {
      var sections = document.querySelectorAll('.subpage__content');
      Array.prototype.forEach.call(sections, function(section) {
        section.style.display = 'none';
      });
      section.style.display = '';
    }
    var slideInAnimation = section ? sectionSlideIn(section) : contentSlideIn();
    return new GroupEffect([
      slideInAnimation,
      elementFadeIn(IOWA.Elements.MastheadMeta, CONTENT_SLIDE_OPTIONS)
    ], CONTENT_SLIDE_OPTIONS);
  }

  /**
   * An animation for the page slide in transition. It slides the content in
   * and fades in the masthead meta and IO logo.
   * @return {Animation} Ripple animation definition.
   */
  function pageSlideIn() {
    var animationGroup = new GroupEffect([
      contentSlideIn(),
      elementFadeIn(IOWA.Elements.MastheadMeta, CONTENT_SLIDE_OPTIONS)
    ], CONTENT_SLIDE_OPTIONS);
    return animationGroup;
  }

  /**
   * Returns an animation to play a hero card takeover animation. The card
   *     plays a ripple on itself and grows to cover the masthead.
   * @param {Element} card Card DOM element.
   * @param {number} x X coordinate of the center of the ripple.
   * @param {number} y Y coordinate of the center of the ripple.
   * @param {number} duration Duration of the animation.
   * @param {string} color Color of the ripple.
   * @return {Animation} Ripple animation definition.
   */
  function pageCardTakeoverOut(card, x, y, duration, color) {
    var ripple = card.querySelector('.ripple__content');
    var rippleRect = IOWA.Util.resizeRipple(ripple);
    ripple.style.backgroundColor = color;
    ripple.parentNode.style.zIndex = 2;

    var mastheadRect = IOWA.Elements.Masthead.getBoundingClientRect();
    var scaleX = mastheadRect.width / rippleRect.width;
    var scaleY = mastheadRect.height / rippleRect.height;
    var scale = 'scale(' + scaleX + ', ' + scaleY + ')';
    var translate = 'translate3d(' + (-rippleRect.left) + 'px,' +
        (-rippleRect.top) + 'px, 0)';

    card.style.transformOrigin = '0 0';
    card.style.webkitTransformOrigin = '0 0';
    var cardTransition = new KeyframeEffect(card, [
      {transform: 'translate3d(0, 0, 0) scale(1)'},
      {transform: [translate, scale].join(' ')}
    ], {
      duration: duration,
      fill: 'forwards'
    });

    var mainDelayed = IOWA.Elements.Main.querySelector('.slide-up-delay');

    // First run the hero card takeover...
    var animationGroup = new GroupEffect([
      rippleEffect(ripple, x - rippleRect.left, y - rippleRect.top, duration),
      cardTransition,
      navSlideOut(),
      elementFadeOut(mainDelayed, CONTENT_SLIDE_OPTIONS)
    ]);

    // ...then hide the content under the hero unit.
    return new SequenceEffect([
      animationGroup,
      elementFadeOut(IOWA.Elements.Ripple, {duration: 0}), // Hide instantly.
      elementFadeOut(IOWA.Elements.Footer, {duration: 0}),  // Same.
      elementFadeOut(IOWA.Elements.MastheadMeta, {duration: 0}) // Same.
    ]);
  }

  /**
   * An animation for the page hero card transition. It slides the page
   * and the top navigation in.
   * @return {Animation} Ripple animation definition.
   */
  function pageCardTakeoverIn() {
    return new GroupEffect([
      pageSlideIn(),
      navSlideIn()
    ], CONTENT_SLIDE_OPTIONS);
  }

  /**
   * Slides (transforms) container to the left.
   * @param {Element} container The container to move.
   */
  function shiftContentLeft(container) {
    var transform = container.style.transform;

    // "translate3d(100px, 0px, 0px)" -> 100
    var lastX = transform ? parseInt(transform.split('(')[1].split(',')[0], 10) : 0;

    var cardRect = container.querySelector('.item:last-of-type').getBoundingClientRect();
    var cardWidth = cardRect.width;

    var newX = lastX + cardWidth;
    if (newX < cardWidth) {
      container.style.transform = 'translate3d(' + newX + 'px, 0, 0)';
    }
  }

  /**
   * Slides (transforms) container to the right.
   * @param {Element} container The container to move.
   */
  function shiftContentRight(container) {
    var transform = container.style.transform;

    // "translate3d(100px, 0px, 0px)" -> 100
    var lastX = transform ? parseInt(transform.split('(')[1].split(',')[0], 10) : 0;

    var containerWidth = container.getBoundingClientRect().width;
    var cardRect = container.querySelector('.item:last-of-type').getBoundingClientRect();

    var lastCardRight = cardRect.right;
    var cardWidth = cardRect.width;

    var newX = lastX - cardWidth;

    if (lastCardRight > containerWidth) {
      container.style.transform = 'translate3d(' + newX + 'px, 0, 0)';
    }
  }

  /**
   * Plays an animation, animation group or animation sequence. Calls
   *     a callback when it finishes, if one was assigned.
   * @param {AnimationNode} animation Animation or AnimationGroup or
   *     AnimationSequence.
   * @param {function()=} callback Callback to execute at the end of the
   *     animation.
   */
  function play(animation, callback) {
    var player = document.timeline.play(animation);
    if (callback) {
      player.onfinish = callback;
    }
  }

  /**
   * Slides in the content of the page.
   */
  function playPageSlideIn() {
    return new Promise(function(resolve) {
      // Wait 1 rAF for DOM to settle.
      // IOWA.Elements.Template.async(function() {
      // Hide the masthead ripple before proceeding with page transition.
      play(elementFadeOut(IOWA.Elements.Ripple, {duration: 0}));
      play(pageSlideIn(), resolve);
      // });
    });
  }

  /**
   * Slides out the content of the page.
   */
  function playPageSlideOut() {
    return new Promise(function(resolve) {
      // Wait 1rAF for smooth animation.
      // IOWA.Elements.Template.async(function() {
      play(contentSlideOut(), resolve);
      // });
    });
  }

  /**
   * Slides out the content of the section.
   */
  function playSectionSlideOut(section) {
    return new Promise(function(resolve) {
      play(new GroupEffect([
        sectionSlideOut(section),
        elementFadeOut(IOWA.Elements.Footer, {duration: 400})
      ]), resolve);
    });
  }

  /**
   * Slides in the content of the section.
   */
  function playSectionSlideIn(section) {
    return new Promise(function(resolve) {
      play(new GroupEffect([
        sectionSlideIn(section),
        elementFadeIn(IOWA.Elements.Footer, {duration: 400})
      ]), resolve);
    });
  }

  /**
   * Runs the ripple across the masthead, while sliding out the content.
   */
<<<<<<< HEAD
  function playMastheadRippleTransition(startPage, endPage, e) {
    return new Promise(function(resolve) {
      var t = IOWA.Elements.Template;
      var startBgClass = t.pages[startPage].mastheadBgClass;
      var endBgClass = t.pages[endPage].mastheadBgClass;

      var isFadeRipple = startBgClass === endBgClass;
      var rippleColor = isFadeRipple ? '#fff' : t.rippleColors[endBgClass];

      var x = e.touches ? e.touches[0].pageX : e.pageX;
      var y = e.touches ? e.touches[0].pageY : e.pageY;
      var duration = 300; // isFadeRipple ? 300 : 600;
=======
  function playMastheadRippleTransition(startPage, endPage, e, sourceEl) {
    return new Promise(function(resolve, reject) {
      var x = e.touches ? e.touches[0].pageX : e.pageX;
      var y = e.touches ? e.touches[0].pageY : e.pageY;
>>>>>>> cfab42ae
      var rippleAnim = rippleEffect(
          IOWA.Elements.Ripple, x, y, 300, RIPPLE_COLOR, true);
      var animation = new GroupEffect([rippleAnim, contentSlideOut()]);
      play(animation, resolve);
    });
  }

  /**
   * Expands the card to cover masthead (hero transition),
   * while sliding out the content.
   */
  function playHeroTransitionStart(startPage, endPage, e, sourceEl) {
<<<<<<< HEAD
    var touchData = (e.type === 'touchstart') ? e.touches[0] : e;
    return new Promise(function(resolve) {
      var t = IOWA.Elements.Template;
      var endBgClass = t.pages[endPage].mastheadBgClass;
      var rippleColor = t.rippleColors[endBgClass];

=======
    var touchData = (e.type == 'touchstart') ? e.touches[0] : e;
    return new Promise(function(resolve, reject) {
>>>>>>> cfab42ae
      // TODO: This may need some perf tweaking for FF.
      var card = null;
      var currentEl = sourceEl;
      while (!card) {
        currentEl = currentEl.parentNode;
        if (currentEl.classList.contains('card__container')) {
          card = currentEl;
        }
      }
      play(pageCardTakeoverOut(
          card, touchData.pageX, touchData.pageY, 300, RIPPLE_COLOR), resolve);
    });
  }

  /**
   * Slides in the content, the navbar and the logo.
   */
  function playHeroTransitionEnd() {
    return new Promise(function(resolve) {
      // Wait 1 rAF for DOM to settle.
      IOWA.Elements.Template.async(function() {
        play(
          pageCardTakeoverIn(), resolve);
      });
    });
  }

  return {
    pageFirstRender: pageFirstRender,
    play: play,
    playPageSlideOut: playPageSlideOut,
    playPageSlideIn: playPageSlideIn,
    playSectionSlideOut: playSectionSlideOut,
    playSectionSlideIn: playSectionSlideIn,
    playMastheadRippleTransition: playMastheadRippleTransition,
    playHeroTransitionStart: playHeroTransitionStart,
    playHeroTransitionEnd: playHeroTransitionEnd,
    shiftContentLeft: shiftContentLeft,
    shiftContentRight: shiftContentRight
  };
})();<|MERGE_RESOLUTION|>--- conflicted
+++ resolved
@@ -14,9 +14,9 @@
  * limitations under the License.
  */
 
- /**
-  * @fileOverview Animations for page transitions.
-  */
+/**
+ * @fileOverview Animations for page transitions.
+ */
 
 IOWA.PageAnimation = (function() {
   var CONTENT_SLIDE_DURATION = 300;
@@ -43,7 +43,7 @@
    * Fades element out.
    * @param {Element} el DOM element.
    * @param {Object} option Options for the transition, e.g. duration.
-   * @return {Animation} Ripple animation definition.
+   * @return {KeyframeEffect} Ripple animation definition.
    */
   function elementFadeOut(el, options) {
     options.fill = 'forwards'; // Always keep the state at the end of animation.
@@ -54,7 +54,7 @@
    * Fades element in.
    * @param {Element} el DOM element.
    * @param {Object} option Options for the transition, e.g. duration.
-   * @return {Animation} Ripple animation definition.
+   * @return {KeyframeEffect} Ripple animation definition.
    */
   function elementFadeIn(el, options) {
     options.fill = 'forwards'; // Always keep the state at the end of animation.
@@ -65,7 +65,7 @@
    * Returns an animation to slide out and fade out a section of a page.
    * Used together with sectionSlideIn for subpage transitions.
    * @param {Element} section Section to slide out.
-   * @return {GroupEffect} Page animation definition.
+   * @return {KeyframeEffect} Page animation definition.
    */
   function sectionSlideOut(section) {
     var main = section.querySelector('.slide-up');
@@ -88,7 +88,7 @@
    * Returns an animation to slide up and fade in a section of a page.
    * Used together with sectionSlideOut for subpage transitions.
    * @param {Element} section Section to slide in.
-   * @return {GroupEffect} Page animation definition.
+   * @return {Animation} Page animation definition.
    */
   function sectionSlideIn(section) {
     var main = section.querySelector('.slide-up');
@@ -110,7 +110,7 @@
   /**
    * Returns an animation to slide and fade out the main content of the page.
    * Used together with contentSlideIn for page transitions.
-   * @return {GroupEffect} Page animation definition.
+   * @return {Animation} Page animation definition.
    */
   function contentSlideOut() {
     return new GroupEffect([
@@ -125,7 +125,7 @@
    * Returns an animation to slide up and fade in the main content of the page.
    * Used together with contentSlideOut for page transitions.
    * TODO: Should be possible by reversing slideout animation.
-   * @return {GroupEffect} Page animation definition.
+   * @return {Animation} Page animation definition.
    */
   function contentSlideIn() {
     return new GroupEffect([
@@ -137,23 +137,23 @@
 
   /**
    * Returns an animation to slide the top nav out of the screen.
-   * @return {KeyframeEffect} Page animation definition.
+   * @return {Animation} Page animation definition.
    */
   function navSlideOut() {
     return new KeyframeEffect(IOWA.Elements.Nav, [
-       {transform: 'translateY(0)'},
-       {transform: 'translateY(-100%)'}
+      {transform: 'translateY(0)'},
+      {transform: 'translateY(-100%)'}
     ], CONTENT_SLIDE_OPTIONS);
   }
 
   /**
    * Returns an animation to slide the top nav into the screen.
-   * @return {KeyframeEffect} Page animation definition.
+   * @return {Animation} Page animation definition.
    */
   function navSlideIn() {
     return new KeyframeEffect(IOWA.Elements.Nav, [
-       {transform: 'translateY(-100%)'},
-       {transform: 'translateY(0)'}
+      {transform: 'translateY(-100%)'},
+      {transform: 'translateY(0)'}
     ], CONTENT_SLIDE_OPTIONS);
   }
 
@@ -214,14 +214,13 @@
   /**
    * An animation for the page slide in transition. It slides the content in
    * and fades in the masthead meta and IO logo.
-   * @return {Animation} Ripple animation definition.
+   * @return {GroupEffect} Ripple animation definition.
    */
   function pageSlideIn() {
-    var animationGroup = new GroupEffect([
+    return new GroupEffect([
       contentSlideIn(),
       elementFadeIn(IOWA.Elements.MastheadMeta, CONTENT_SLIDE_OPTIONS)
     ], CONTENT_SLIDE_OPTIONS);
-    return animationGroup;
   }
 
   /**
@@ -245,7 +244,7 @@
     var scaleY = mastheadRect.height / rippleRect.height;
     var scale = 'scale(' + scaleX + ', ' + scaleY + ')';
     var translate = 'translate3d(' + (-rippleRect.left) + 'px,' +
-        (-rippleRect.top) + 'px, 0)';
+      (-rippleRect.top) + 'px, 0)';
 
     card.style.transformOrigin = '0 0';
     card.style.webkitTransformOrigin = '0 0';
@@ -335,7 +334,7 @@
    *     a callback when it finishes, if one was assigned.
    * @param {AnimationNode} animation Animation or AnimationGroup or
    *     AnimationSequence.
-   * @param {function()=} callback Callback to execute at the end of the
+   * @param {function()=} opt_callback Callback to execute at the end of the
    *     animation.
    */
   function play(animation, callback) {
@@ -398,27 +397,12 @@
   /**
    * Runs the ripple across the masthead, while sliding out the content.
    */
-<<<<<<< HEAD
-  function playMastheadRippleTransition(startPage, endPage, e) {
-    return new Promise(function(resolve) {
-      var t = IOWA.Elements.Template;
-      var startBgClass = t.pages[startPage].mastheadBgClass;
-      var endBgClass = t.pages[endPage].mastheadBgClass;
-
-      var isFadeRipple = startBgClass === endBgClass;
-      var rippleColor = isFadeRipple ? '#fff' : t.rippleColors[endBgClass];
-
+  function playMastheadRippleTransition(startPage, endPage, e, sourceEl) { // eslint-disable-line no-unused-vars
+    return new Promise(function(resolve) {
       var x = e.touches ? e.touches[0].pageX : e.pageX;
       var y = e.touches ? e.touches[0].pageY : e.pageY;
-      var duration = 300; // isFadeRipple ? 300 : 600;
-=======
-  function playMastheadRippleTransition(startPage, endPage, e, sourceEl) {
-    return new Promise(function(resolve, reject) {
-      var x = e.touches ? e.touches[0].pageX : e.pageX;
-      var y = e.touches ? e.touches[0].pageY : e.pageY;
->>>>>>> cfab42ae
       var rippleAnim = rippleEffect(
-          IOWA.Elements.Ripple, x, y, 300, RIPPLE_COLOR, true);
+        IOWA.Elements.Ripple, x, y, 300, RIPPLE_COLOR, true);
       var animation = new GroupEffect([rippleAnim, contentSlideOut()]);
       play(animation, resolve);
     });
@@ -429,17 +413,8 @@
    * while sliding out the content.
    */
   function playHeroTransitionStart(startPage, endPage, e, sourceEl) {
-<<<<<<< HEAD
     var touchData = (e.type === 'touchstart') ? e.touches[0] : e;
     return new Promise(function(resolve) {
-      var t = IOWA.Elements.Template;
-      var endBgClass = t.pages[endPage].mastheadBgClass;
-      var rippleColor = t.rippleColors[endBgClass];
-
-=======
-    var touchData = (e.type == 'touchstart') ? e.touches[0] : e;
-    return new Promise(function(resolve, reject) {
->>>>>>> cfab42ae
       // TODO: This may need some perf tweaking for FF.
       var card = null;
       var currentEl = sourceEl;
@@ -450,7 +425,7 @@
         }
       }
       play(pageCardTakeoverOut(
-          card, touchData.pageX, touchData.pageY, 300, RIPPLE_COLOR), resolve);
+        card, touchData.pageX, touchData.pageY, 300, RIPPLE_COLOR), resolve);
     });
   }
 
