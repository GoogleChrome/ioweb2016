--- conflicted
+++ resolved
@@ -65,13 +65,10 @@
     &.card-content--no-padding-top {
       padding-top: 0 !important;
     }
-<<<<<<< HEAD
-=======
 
     &.card-content--no-padding-right {
       padding-right: 0 !important;
     }
->>>>>>> 79373907
   }
 
   .card__title {
