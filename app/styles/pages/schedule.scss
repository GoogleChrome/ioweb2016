--- conflicted
+++ resolved
@@ -29,25 +29,7 @@
   min-height: 800px; // Don't want to see the footer on page load.
 }
 
-<<<<<<< HEAD
-.meta-filter {
-  @include keyline-16();
-  transition: opacity 0.4s cubic-bezier(0.4, 0, 0.2, 1);
-
-  &[disabled] {
-    opacity: 0.3;
-    pointer-events: none;
-  }
-
-  paper-icon-button {
-    margin-left: $mobileKeyline / 2;
-  }
-}
-
-.page__filters {
-=======
 .subpage__nav {
->>>>>>> 79373907
   paper-dropdown-menu {
     width: 90px;
   }
@@ -67,14 +49,8 @@
     padding: 0;
   }
 
-<<<<<<< HEAD
-  .card {
-    transition: opacity 0.4s cubic-bezier(0.4, 0, 0.2, 1),
-                transform 0.4s cubic-bezier(0.4, 0, 0.2, 1);
-=======
   paper-icon-button {
     margin-left: $mobileKeyline / 2;
->>>>>>> 79373907
   }
 }
 
